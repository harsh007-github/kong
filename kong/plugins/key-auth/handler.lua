--- conflicted
+++ resolved
@@ -75,11 +75,7 @@
   -- read in the body if we want to examine POST args
   if conf.key_in_body then
     ngx_req_read_body()
-<<<<<<< HEAD
-    body_data = public_tools.get_post_args()
-=======
     body_data = public_tools.get_body_args()
->>>>>>> 37f3d1b3
   end
 
   -- search in headers & querystring
