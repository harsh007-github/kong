local pl_tablex = require "pl.tablex"
local singletons = require "kong.singletons"
local workspaces = require "kong.workspaces"
local utils = require "kong.tools.utils"
local hooks = require "kong.hooks"
local get_certificate = require("kong.runloop.certificate").get_certificate
local recreate_request = require("ngx.balancer").recreate_request


-- due to startup/require order, cannot use the ones from 'kong' here
local dns_client = require "resty.dns.client"


local crc32 = ngx.crc32_short
local toip = dns_client.toip
local log = ngx.log
local sleep = ngx.sleep
local null = ngx.null
local min = math.min
local max = math.max
local type = type
local sub = string.sub
local find = string.find
local match = string.match
local pairs = pairs
local ipairs = ipairs
local tostring = tostring
local tonumber = tonumber
local assert = assert
local table = table
local timer_at = ngx.timer.at
local run_hook = hooks.run_hook
local var = ngx.var
local get_phase = ngx.get_phase


local CRIT = ngx.CRIT
local ERR = ngx.ERR
local WARN = ngx.WARN
local DEBUG = ngx.DEBUG
local EMPTY_T = pl_tablex.readonly {}
local worker_state_VERSION = "proxy-state:version"
local TTL_ZERO = { ttl = 0 }
local GLOBAL_QUERY_OPTS = { workspace = null, show_ws_id = true }


-- for unit-testing purposes only
local _load_upstreams_dict_into_memory
local _load_upstream_into_memory
local _load_targets_into_memory


--==============================================================================
-- Ring-balancer based resolution
--==============================================================================


-- table holding our balancer objects, indexed by upstream id
local balancers = {}


-- objects whose lifetimes are bound to that of a balancer
local healthcheckers = {}
local healthchecker_callbacks = {}
local target_histories = {}
local upstream_ids = {}


-- health check API callbacks to be called on healthcheck events
local healthcheck_subscribers = {}

local noop = function() end

-- Caching logic
--
-- We retain 3 entities in cache:
--
-- 1) `"balancer:upstreams"` - a list of upstreams
--    to be invalidated on any upstream change
-- 2) `"balancer:upstreams:" .. id` - individual upstreams
--    to be invalidated on individual basis
-- 3) `"balancer:targets:" .. id`
--    target history for an upstream, invalidated:
--    a) along with the upstream it belongs to
--    b) upon any target change for the upstream (can only add entries)
--
-- Distinction between 1 and 2 makes it possible to invalidate individual
-- upstreams, instead of all at once forcing to rebuild all balancers


-- functions forward-declarations
local create_balancers
local is_worker_state_stale
local set_worker_state_stale
local set_worker_state_updated

local function set_balancer(upstream_id, balancer)
  local prev = balancers[upstream_id]
  if prev then
    healthcheckers[prev] = nil
    healthchecker_callbacks[prev] = nil
    target_histories[prev] = nil
    upstream_ids[prev] = nil
  end
  balancers[upstream_id] = balancer
end


local function stop_healthchecker(balancer)
  local healthchecker = healthcheckers[balancer]
  if healthchecker then
    local ok, err = healthchecker:clear()
    if not ok then
      log(ERR, "[healthchecks] error clearing healthcheck data: ", err)
    end
    healthchecker:stop()
    local hc_callback = healthchecker_callbacks[balancer]
    singletons.worker_events.unregister(hc_callback, healthchecker.EVENT_SOURCE)
  end
  healthcheckers[balancer] = nil
end


------------------------------------------------------------------------------
-- Loads a single upstream entity.
-- @param upstream_id string
-- @return the upstream table, or nil+error
local function load_upstream_into_memory(upstream_id)
  local upstream, err = singletons.db.upstreams:select({id = upstream_id}, GLOBAL_QUERY_OPTS)
  if not upstream then
    return nil, err
  end

  return upstream
end
_load_upstream_into_memory = load_upstream_into_memory


local function get_upstream_by_id(upstream_id)
  local upstream_cache_key = "balancer:upstreams:" .. upstream_id

  if kong.configuration.worker_consistency == "eventual" then
    return singletons.core_cache:get(upstream_cache_key, nil, noop)
  end

  return singletons.core_cache:get(upstream_cache_key, nil,
                                   load_upstream_into_memory, upstream_id)
end


------------------------------------------------------------------------------
-- Loads the target history from the DB.
-- @param upstream_id Upstream uuid for which to load the target history
-- @return The target history array, with target entity tables.
local function load_targets_into_memory(upstream_id)

  local target_history, err, err_t =
    singletons.db.targets:select_by_upstream_raw({ id = upstream_id }, GLOBAL_QUERY_OPTS)

  if not target_history then
    return nil, err, err_t
  end

  -- perform some raw data updates
  for _, target in ipairs(target_history) do
    -- split `target` field into `name` and `port`
    local port
    target.name, port = match(target.target, "^(.-):(%d+)$")
    target.port = tonumber(port)
  end

  return target_history
end
_load_targets_into_memory = load_targets_into_memory


------------------------------------------------------------------------------
-- Fetch target history, from cache or the DB.
-- @param upstream The upstream entity object
-- @return The target history array, with target entity tables.
local function fetch_target_history(upstream)
  local targets_cache_key = "balancer:targets:" .. upstream.id

  return singletons.core_cache:get(targets_cache_key, nil,
                              load_targets_into_memory, upstream.id)
end


--------------------------------------------------------------------------------
-- Applies the history of lb transactions from index `start` forward.
-- @param rb ring balancer object
-- @param history list of targets/transactions to be applied
-- @param start the index where to start in the `history` parameter
local function apply_history(rb, history, start)

  for i = start, #history do
    local target = history[i]

    if target.weight > 0 then
      assert(rb:addHost(target.name, target.port, target.weight))
    else
      assert(rb:removeHost(target.name, target.port))
    end

    target_histories[rb][i] = {
      name = target.name,
      port = target.port,
      weight = target.weight,
      order = target.order,
    }
  end
end


local function populate_healthchecker(hc, balancer, upstream)
  for weight, addr, host in balancer:addressIter() do
    if weight > 0 then
      local ipaddr = addr.ip
      local port = addr.port
      local ok, err = hc:add_target(ipaddr, port, host.hostname, true,
                                    upstream.host_header)
      if ok then
        -- Get existing health status which may have been initialized
        -- with data from another worker, and apply to the new balancer.
        local tgt_status = hc:get_target_status(ipaddr, port, host.hostname)
        if tgt_status ~= nil then
          balancer:setAddressStatus(tgt_status, ipaddr, port)
        end

      else
        log(ERR, "[healthchecks] failed adding target: ", err)
      end
    end
  end
end


local create_balancer
do
  local balancer_types = {
    ["consistent-hashing"] = require("resty.dns.balancer.ring"),
    ["least-connections"] = require("resty.dns.balancer.least_connections"),
    ["round-robin"] = require("resty.dns.balancer.ring"),
  }

  local create_healthchecker
  do
    local healthcheck -- delay initialization

    ------------------------------------------------------------------------------
    -- Callback function that informs the healthchecker when targets are added
    -- or removed to a balancer and when targets health status change.
    -- @param balancer the ring balancer object that triggers this callback.
    -- @param action "added", "removed", or "health"
    -- @param address balancer address object
    -- @param ip string
    -- @param port number
    -- @param hostname string
    local function ring_balancer_callback(balancer, action, address, ip, port, hostname)
      if kong == nil then
        -- kong is being run in unit-test mode
        return
      end
      local healthchecker = healthcheckers[balancer]
      if not healthchecker then
        return
      end

      if action == "health" then
        local balancer_status
        if address then
          balancer_status = "HEALTHY"
        else
          balancer_status = "UNHEALTHY"
        end
        log(WARN, "[healthchecks] balancer ", healthchecker.name,
            " reported health status changed to ", balancer_status)

      else
        local upstream_id = upstream_ids[balancer]
        local upstream = upstream_id and get_upstream_by_id(upstream_id) or nil

        if upstream then
          if action == "added" then
            local ok, err = healthchecker:add_target(ip, port, hostname, true,
                                                    upstream.host_header)
            if not ok then
              log(ERR, "[healthchecks] failed adding a target: ", err)
            end

          elseif action == "removed" then
            local ok, err = healthchecker:remove_target(ip, port, hostname)
            if not ok then
              log(ERR, "[healthchecks] failed removing a target: ", err)
            end

          else
            log(WARN, "[healthchecks] unknown status from balancer: ",
                      tostring(action))
          end

        else
          log(ERR, "[healthchecks] upstream ", hostname, " (", ip, ":", port,
            ") not found for received status: ", tostring(action))
        end

      end
    end

    -- @param hc The healthchecker object
    -- @param balancer The balancer object
    -- @param upstream_id The upstream id
    local function attach_healthchecker_to_balancer(hc, balancer, upstream_id)
      local hc_callback = function(tgt, event)
        local status
        if event == hc.events.healthy then
          status = true
        elseif event == hc.events.unhealthy then
          status = false
        else
          return
        end

        local hostname = tgt.hostname
        local ok, err
        ok, err = balancer:setAddressStatus(status, tgt.ip, tgt.port, hostname)

        local health = status and "healthy" or "unhealthy"
        for _, subscriber in ipairs(healthcheck_subscribers) do
          subscriber(upstream_id, tgt.ip, tgt.port, hostname, health)
        end

        if not ok then
          log(WARN, "[healthchecks] failed setting peer status (upstream: ", hc.name, "): ", err)
        end
      end

      -- Register event using a weak-reference in worker-events,
      -- and attach lifetime of callback to that of the balancer.
      singletons.worker_events.register_weak(hc_callback, hc.EVENT_SOURCE)
      healthchecker_callbacks[balancer] = hc_callback

      -- The lifetime of the healthchecker is based on that of the balancer.
      healthcheckers[balancer] = hc

      balancer.report_http_status = function(handle, status)
        local ip, port = handle.address.ip, handle.address.port
        local hostname = handle.address.host and handle.address.host.hostname or nil
        local _, err = hc:report_http_status(ip, port, hostname, status, "passive")
        if err then
          log(ERR, "[healthchecks] failed reporting status: ", err)
        end
      end

      balancer.report_tcp_failure = function(handle)
        local ip, port = handle.address.ip, handle.address.port
        local hostname = handle.address.host and handle.address.host.hostname or nil
        local _, err = hc:report_tcp_failure(ip, port, hostname, nil, "passive")
        if err then
          log(ERR, "[healthchecks] failed reporting status: ", err)
        end
      end

      balancer.report_timeout = function(handle)
        local ip, port = handle.address.ip, handle.address.port
        local hostname = handle.address.host and handle.address.host.hostname or nil
        local _, err = hc:report_timeout(ip, port, hostname, "passive")
        if err then
          log(ERR, "[healthchecks] failed reporting status: ", err)
        end
      end
    end


    local parsed_cert, parsed_key
    local function parse_global_cert_and_key()
      if not parsed_cert then
        local pl_file = require("pl.file")
        parsed_cert = assert(pl_file.read(kong.configuration.client_ssl_cert))
        parsed_key = assert(pl_file.read(kong.configuration.client_ssl_cert_key))
      end

      return parsed_cert, parsed_key
    end
    ----------------------------------------------------------------------------
    -- Create a healthchecker object.
    -- @param upstream An upstream entity table.
    create_healthchecker = function(balancer, upstream)
      if not healthcheck then
        healthcheck = require("resty.healthcheck") -- delayed initialization
      end

      -- Do not run active healthchecks in `stream` module
      local checks = upstream.healthchecks
      if (ngx.config.subsystem == "stream" and checks.active.type ~= "tcp")
      or (ngx.config.subsystem == "http"   and checks.active.type == "tcp")
      then
        checks = pl_tablex.deepcopy(checks)
        checks.active.healthy.interval = 0
        checks.active.unhealthy.interval = 0
      end

      local ssl_cert, ssl_key
      if upstream.client_certificate then
        local cert, err = get_certificate(upstream.client_certificate)
        if not cert then
          log(ERR, "unable to fetch upstream client TLS certificate ",
              upstream.client_certificate.id, ": ", err)
          return nil, err
        end

        ssl_cert = cert.cert
        ssl_key = cert.key

      elseif kong.configuration.client_ssl then
        ssl_cert, ssl_key = parse_global_cert_and_key()
      end

      local healthchecker, err = healthcheck.new({
        name = assert(upstream.ws_id) .. ":" .. upstream.name,
        shm_name = "kong_healthchecks",
        checks = checks,
        ssl_cert = ssl_cert,
        ssl_key = ssl_key,
      })

      if not healthchecker then
        return nil, err
      end

      populate_healthchecker(healthchecker, balancer, upstream)

      attach_healthchecker_to_balancer(healthchecker, balancer, upstream.id)

      -- only enable the callback after the target history has been replayed.
      balancer:setCallback(ring_balancer_callback)

      return true
    end
  end

  local creating = {}

  local function wait(id)
    local timeout = 30
    local step = 0.001
    local ratio = 2
    local max_step = 0.5
    while timeout > 0 do
      sleep(step)
      timeout = timeout - step
      if not creating[id] then
        return true
      end
      if timeout <= 0 then
        break
      end
      step = min(max(0.001, step * ratio), timeout, max_step)
    end
    return nil, "timeout"
  end

  ------------------------------------------------------------------------------
  -- The mutually-exclusive section used internally by the
  -- 'create_balancer' operation.
  -- @param upstream (table) A db.upstreams entity
  -- @param history (table, optional) history of target updates
  -- @param start (integer, optional) from where to start reading the history
  -- @return The new balancer object, or nil+error
  local function create_balancer_exclusive(upstream, history, start)
    local health_threshold = upstream.healthchecks and
                              upstream.healthchecks.threshold or nil

    local balancer, err = balancer_types[upstream.algorithm].new({
      log_prefix = "upstream:" .. upstream.name,
      wheelSize = upstream.slots,  -- will be ignored by least-connections
      dns = dns_client,
      healthThreshold = health_threshold,
    })
    if not balancer then
      return nil, "failed creating balancer:" .. err
    end

    target_histories[balancer] = {}

    if not history then
      history, err = fetch_target_history(upstream)
      if not history then
        return nil, "failed fetching target history:" .. err
      end
      start = 1
    end

    apply_history(balancer, history, start)

    upstream_ids[balancer] = upstream.id

    local ok, err = create_healthchecker(balancer, upstream)
    if not ok then
      log(ERR, "[healthchecks] error creating health checker: ", err)
    end

    -- only make the new balancer available for other requests after it
    -- is fully set up.
    set_balancer(upstream.id, balancer)

    return balancer
  end

  ------------------------------------------------------------------------------
  -- Create a balancer object, its healthchecker and attach them to the
  -- necessary data structures. The creation of the balancer happens in a
  -- per-worker mutual exclusion section, such that no two requests create the
  -- same balancer at the same time.
  -- @param upstream (table) A db.upstreams entity
  -- @param recreate (boolean, optional) create new balancer even if one exists
  -- @param history (table, optional) history of target updates
  -- @param start (integer, optional) from where to start reading the history
  -- @return The new balancer object, or nil+error
  create_balancer = function(upstream, recreate, history, start)

    if balancers[upstream.id] and not recreate then
      return balancers[upstream.id]
    end

    if creating[upstream.id] then
      local ok = wait(upstream.id)
      if not ok then
        return nil, "timeout waiting for balancer for " .. upstream.id
      end
      return balancers[upstream.id]
    end

    creating[upstream.id] = true

    local balancer, err = create_balancer_exclusive(upstream, history, start)

    if kong.configuration.worker_consistency == "eventual" then
      local _, err = singletons.core_cache:get(
        "balancer:upstreams:" .. upstream.id,
        { neg_ttl = 10 },
        load_upstream_into_memory,
        upstream.id)
      if err then
        log(ERR, "failed loading upstream [", upstream.id, "]: ", err)
      end
    end

    creating[upstream.id] = nil

    return balancer, err
  end
end


--------------------------------------------------------------------------------
-- Compare the target history of the upstream with that of the
-- current balancer object, updating or recreating the balancer if necessary.
-- @param upstream The upstream entity object
-- @param balancer The ring balancer object
-- @return true if all went well, or nil + error in case of failures.
local function check_target_history(upstream, balancer)
  -- Fetch the upstream's targets, from cache or the db
  local new_history, err = fetch_target_history(upstream)
  if err then
    return nil, err
  end

  local old_history = target_histories[balancer]

  -- check history state
  local old_size = #old_history
  local new_size = #new_history

  if new_size >= old_size then
    -- compare balancer history with db-loaded history
    local last_equal_index = 0  -- last index where history is the same
    for i, entry in ipairs(old_history) do
      local new_entry = new_history[i]
      if new_entry and
        new_entry.name == entry.name and
        new_entry.port == entry.port and
        new_entry.weight == entry.weight
      then
        last_equal_index = i
      else
        break
      end
    end

    if last_equal_index == old_size then
      -- The history from which our balancer was build is still identical
      if new_size == old_size then
        -- No new targets, so no update is necessary in the balancer object
        return true
      end

      -- new_size > old_size in this case
      -- history is the same, but we now have additional entries, apply them
      apply_history(balancer, new_history, last_equal_index + 1)
      return true
    end
  end

  -- History not the same. Either a history-cleanup happened, or due to
  -- eventual-consistency a target showed up "in the past".
  -- TODO: ideally we would undo the last ones until we're equal again
  -- and can replay changes, but not supported by ring-balancer yet.
  -- for now; create a new balancer from scratch

  stop_healthchecker(balancer)

  local new_balancer, err = create_balancer(upstream, true, new_history, 1)
  if not new_balancer then
    return nil, err
  end

  return true
end


local function load_upstreams_dict_into_memory()
  local upstreams_dict = {}

  -- build a dictionary, indexed by the upstream name
  for up, err in singletons.db.upstreams:each(nil, GLOBAL_QUERY_OPTS) do
    if err then
      log(CRIT, "could not obtain list of upstreams: ", err)
      return nil
    end

    upstreams_dict[up.ws_id .. ":" .. up.name] = up.id
  end

  return upstreams_dict
end
_load_upstreams_dict_into_memory = load_upstreams_dict_into_memory


local opts = { neg_ttl = 10 }


------------------------------------------------------------------------------
-- Implements a simple dictionary with all upstream-ids indexed
-- by their name.
-- @return The upstreams dictionary (a map with upstream names as string keys
-- and upstream entity tables as values), or nil+error
local function get_all_upstreams()
  if kong.configuration.worker_consistency == "eventual" then
    return singletons.core_cache:get("balancer:upstreams", opts, noop)
  end
  local upstreams_dict, err = singletons.core_cache:get("balancer:upstreams", opts,
                                                        load_upstreams_dict_into_memory)
  if err then
    return nil, err
  end

  return upstreams_dict or {}
end


------------------------------------------------------------------------------
-- Finds and returns an upstream entity. This function covers
-- caching, invalidation, db access, et al.
-- @param upstream_name string.
-- @return upstream table, or `false` if not found, or nil+error
local function get_upstream_by_name(upstream_name)
  local ws_id = workspaces.get_workspace_id()

  local upstreams_dict, err = get_all_upstreams()
  if err then
    return nil, err
  end

  local upstream_id = upstreams_dict[ws_id .. ":" .. upstream_name]
  if not upstream_id then
    return false -- no upstream by this name
  end

  return get_upstream_by_id(upstream_id)
end


-- looks up a balancer for the target.
-- @param target the table with the target details
-- @param no_create (optional) if true, do not attempt to create
-- (for thorough testing purposes)
-- @return balancer if found, `false` if not found, or nil+error on error
local function get_balancer(target, no_create)
  -- NOTE: only called upon first lookup, so `cache_only` limitations
  -- do not apply here
  local hostname = target.host


  -- first go and find the upstream object, from cache or the db
  local upstream, err = get_upstream_by_name(hostname)
  if upstream == false then
    return false -- no upstream by this name
  end
  if err then
    return nil, err -- there was an error
  end

  local balancer = balancers[upstream.id]
  if not balancer then
    if no_create then
      return nil, "balancer not found"
    else
      log(ERR, "balancer not found for ", upstream.name, ", will create it")
      return create_balancer(upstream), upstream
    end
  end

  return balancer, upstream
end


--==============================================================================
-- Event Callbacks
--==============================================================================


local function do_target_event(operation, upstream_id, upstream_name)
  singletons.core_cache:invalidate_local("balancer:targets:" .. upstream_id)

  local upstream = get_upstream_by_id(upstream_id)
  if not upstream then
    log(ERR, "target ", operation, ": upstream not found for ", upstream_id)
    return
  end

  local balancer = balancers[upstream_id]
  if not balancer then
    log(ERR, "target ", operation, ": balancer not found for ", upstream_name)
    return
  end

  local ok, err = check_target_history(upstream, balancer)
  if not ok then
    log(ERR, "failed checking target history for ", upstream_name, ":  ", err)
  end
end

--------------------------------------------------------------------------------
-- Called on any changes to a target.
-- @param operation "create", "update" or "delete"
-- @param target Target table with `upstream.id` field
local function on_target_event(operation, target)
  do_target_event(operation, target.upstream.id, target.upstream.name)
end


-- Calculates hash-value.
-- Will only be called once per request, on first try.
-- @param upstream the upstream enity
-- @return integer value or nil if there is no hash to calculate
local create_hash = function(upstream, ctx)
  local hash_on = upstream.hash_on
  if hash_on == "none" or hash_on == nil or hash_on == null then
    return -- not hashing, exit fast
  end

  local identifier
  local header_field_name = "hash_on_header"

  for _ = 1,2 do

   if hash_on == "consumer" then
      if not ctx then
        ctx = ngx.ctx
      end

      -- consumer, fallback to credential
      identifier = (ctx.authenticated_consumer or EMPTY_T).id or
                   (ctx.authenticated_credential or EMPTY_T).id

    elseif hash_on == "ip" then
      identifier = ngx.var.remote_addr

    elseif hash_on == "header" then
      identifier = ngx.req.get_headers()[upstream[header_field_name]]
      if type(identifier) == "table" then
        identifier = table.concat(identifier)
      end

    elseif hash_on == "cookie" then
      identifier = ngx.var["cookie_" .. upstream.hash_on_cookie]

      -- If the cookie doesn't exist, create one and store in `ctx`
      -- to be added to the "Set-Cookie" header in the response
      if not identifier then
        if not ctx then
          ctx = ngx.ctx
        end

        identifier = utils.uuid()

        ctx.balancer_data.hash_cookie = {
          key = upstream.hash_on_cookie,
          value = identifier,
          path = upstream.hash_on_cookie_path
        }
      end

    end

    if identifier then
      return crc32(identifier)
    end

    -- we missed the first, so now try the fallback
    hash_on = upstream.hash_fallback
    header_field_name = "hash_fallback_header"
    if hash_on == "none" then
      return nil
    end
  end
  -- nothing found, leave without a hash
end


--==============================================================================
-- Initialize balancers
--==============================================================================


do
  local worker_state_version

  create_balancers = function()
    local upstreams, err = get_all_upstreams()
    if not upstreams then
      log(CRIT, "failed loading initial list of upstreams: ", err)
      return
    end

    local oks, errs = 0, 0
    for ws_and_name, id in pairs(upstreams) do
      local name = sub(ws_and_name, (find(ws_and_name, ":", 1, true)))

      local upstream = get_upstream_by_id(id)
      local ok, err
      if upstream ~= nil then
        ok, err = create_balancer(upstream)
      end
      if ok ~= nil then
        oks = oks + 1
      else
        log(CRIT, "failed creating balancer for ", name, ": ", err)
        errs = errs + 1
      end
    end
    log(DEBUG, "initialized ", oks, " balancer(s), ", errs, " error(s)")

    set_worker_state_updated()
  end

  is_worker_state_stale = function()
    local current_version = kong.core_cache:get(worker_state_VERSION, TTL_ZERO, utils.uuid)
    if current_version ~= worker_state_version then
      return true
    end

    return false
  end

  set_worker_state_stale = function()
    log(DEBUG, "invalidating proxy state")
    kong.core_cache:invalidate(worker_state_VERSION)
  end


  set_worker_state_updated = function()
    worker_state_version = kong.core_cache:get(worker_state_VERSION, TTL_ZERO, utils.uuid)
    log(DEBUG, "proxy state is updated")
  end

end


local function update_balancer_state(premature)
  local concurrency = require "kong.concurrency"

  if premature then
    return
  end

  local opts = {
    name = "balancer_state",
    timeout = 0,
    on_timeout = "return_true",
  }

  concurrency.with_coroutine_mutex(opts, function()
    if is_worker_state_stale() then
      -- load the upstreams before invalidating cache
      local updated_upstreams_dict = load_upstreams_dict_into_memory()
      if updated_upstreams_dict ~= nil then
        singletons.core_cache:invalidate_local("balancer:upstreams")
        local _, err = singletons.core_cache:get("balancer:upstreams",
                      { neg_ttl = 10 }, function() return updated_upstreams_dict end)
        if err then
          log(CRIT, "failed updating list of upstreams: ", err)
        else
          set_worker_state_updated()
        end

      end
    end
  end)

  local frequency = kong.configuration.worker_state_update_frequency or 1
  local _, err = timer_at(frequency, update_balancer_state)
  if err then
    log(CRIT, "unable to reschedule update proxy state timer: ", err)
  end

end


local function init()
  if kong.configuration.worker_consistency == "eventual" then
    local opts = { neg_ttl = 10 }
    local upstreams_dict, err = singletons.core_cache:get("balancer:upstreams",
                                        opts, load_upstreams_dict_into_memory)
    if err then
      log(CRIT, "failed loading list of upstreams: ", err)
      return
    end

    for _, id in pairs(upstreams_dict) do
      local upstream_cache_key = "balancer:upstreams:" .. id
      local upstream, err = singletons.core_cache:get(upstream_cache_key, opts,
                      load_upstream_into_memory, id)

      if upstream == nil or err then
        log(WARN, "failed loading upstream ", id, ": ", err)
      end

      local target_cache_key = "balancer:targets:" .. id
      local target, err = singletons.core_cache:get(target_cache_key, opts,
                load_targets_into_memory, id)
      if target == nil or err then
        log(WARN, "failed loading targets for upstream ", id, ": ", err)
      end
    end
  end

  create_balancers()

  if kong.configuration.worker_consistency == "eventual" then
    local frequency = kong.configuration.worker_state_update_frequency or 1
    local _, err = timer_at(frequency, update_balancer_state)
    if err then
      log(CRIT, "unable to start update proxy state timer: ", err)
    else
      log(DEBUG, "update proxy state timer scheduled")
    end
  end

end


local function do_upstream_event(operation, upstream_id, upstream_name)
  if operation == "create" then
    local upstream
    if kong.configuration.worker_consistency == "eventual" then
      set_worker_state_stale()
      local upstream_cache_key = "balancer:upstreams:" .. upstream_id
      singletons.core_cache:invalidate_local(upstream_cache_key)
      -- force loading the upstream to the cache
      upstream = singletons.core_cache:get(upstream_cache_key, { neg_ttl = 10 },
                                load_upstream_into_memory, upstream_id)
    else
      singletons.core_cache:invalidate_local("balancer:upstreams")
      upstream = get_upstream_by_id(upstream_id)
    end

    if not upstream then
      log(ERR, "upstream not found for ", upstream_id)
      return
    end

    local _, err = create_balancer(upstream)
    if err then
      log(CRIT, "failed creating balancer for ", upstream_name, ": ", err)
    end

  elseif operation == "delete" or operation == "update" then
    local upstream_cache_key = "balancer:upstreams:" .. upstream_id
    local target_cache_key = "balancer:targets:"   .. upstream_id
    if singletons.db.strategy ~= "off" then
      if kong.configuration.worker_consistency == "eventual" then
        set_worker_state_stale()
      else
        singletons.core_cache:invalidate_local("balancer:upstreams")
      end

      singletons.core_cache:invalidate_local(upstream_cache_key)
      singletons.core_cache:invalidate_local(target_cache_key)
    end

    local balancer = balancers[upstream_id]
    if balancer then
      stop_healthchecker(balancer)
    end

    if operation == "delete" then
      set_balancer(upstream_id, nil)

    else
      local upstream
      if kong.configuration.worker_consistency == "eventual" then
        -- force loading the upstream to the cache
        upstream = singletons.core_cache:get(upstream_cache_key, nil,
                                  load_upstream_into_memory, upstream_id)
      else
        upstream = get_upstream_by_id(upstream_id)
      end

      if not upstream then
        log(ERR, "upstream not found for ", upstream_id)
        return
      end

      local _, err = create_balancer(upstream, true)
      if err then
        log(ERR, "failed recreating balancer for ", upstream_name, ": ", err)
      end
    end

  end

end


--------------------------------------------------------------------------------
-- Called on any changes to an upstream.
-- @param operation "create", "update" or "delete"
-- @param upstream_data table with `id` and `name` fields
local function on_upstream_event(operation, upstream_data)
  do_upstream_event(operation, upstream_data.id, upstream_data.name)
end


--==============================================================================
-- Main entry point when resolving
--==============================================================================


--------------------------------------------------------------------------------
-- Resolves the target structure in-place (fields `ip`, `port`, and `hostname`).
--
-- If the hostname matches an 'upstream' pool, then it must be balanced in that
-- pool, in this case any port number provided will be ignored, as the pool
-- provides it.
--
-- @param target the data structure as defined in `core.access.before` where
-- it is created.
-- @return true on success, nil+error message+status code otherwise
local function execute(target, ctx)
  if target.type ~= "name" then
    -- it's an ip address (v4 or v6), so nothing we can do...
    target.ip = target.host
    target.port = target.port or 80 -- TODO: remove this fallback value
    target.hostname = target.host
    return true
  end

  -- when tries == 0,
  --   it runs before the `balancer` context (in the `access` context),
  -- when tries >= 2,
  --   then it performs a retry in the `balancer` context
  local dns_cache_only = target.try_count ~= 0
  local balancer, upstream, hash_value

  if dns_cache_only then
    -- retry, so balancer is already set if there was one
    balancer = target.balancer

  else
    -- first try, so try and find a matching balancer/upstream object
    balancer, upstream = get_balancer(target)
    if balancer == nil then -- `false` means no balancer, `nil` is error
      return nil, upstream, 500
    end

    if balancer then
      -- store for retries
      target.balancer = balancer

      -- calculate hash-value
      -- only add it if it doesn't exist, in case a plugin inserted one
      hash_value = target.hash_value
      if not hash_value then
        hash_value = create_hash(upstream, ctx)
        target.hash_value = hash_value
      end
    end
  end

  local ip, port, hostname, handle
  if balancer then
    -- have to invoke the ring-balancer
    local hstate = run_hook("balancer:get_peer:pre", target.host)
    ip, port, hostname, handle = balancer:getPeer(dns_cache_only,
                                          target.balancer_handle,
                                          hash_value)
    run_hook("balancer:get_peer:post", hstate)
    if not ip and
      (port == "No peers are available" or port == "Balancer is unhealthy") then
      return nil, "failure to get a peer from the ring-balancer", 503
    end
    hostname = hostname or ip
    target.hash_value = hash_value
    target.balancer_handle = handle

  else
    -- have to do a regular DNS lookup
    local try_list
    local hstate = run_hook("balancer:to_ip:pre", target.host)
    ip, port, try_list = toip(target.host, target.port, dns_cache_only)
    run_hook("balancer:to_ip:post", hstate)
    hostname = target.host
    if not ip then
      log(ERR, "DNS resolution failed: ", port, ". Tried: ", tostring(try_list))
      if port == "dns server error: 3 name error" or
         port == "dns client error: 101 empty record received" then
        return nil, "name resolution failed", 503
      end
    end
  end

  if not ip then
    return nil, port, 500
  end

  target.ip = ip
  target.port = port
  if upstream and upstream.host_header ~= nil then
    target.hostname = upstream.host_header
  else
    target.hostname = hostname
  end
  return true
end


--------------------------------------------------------------------------------
-- Update health status and broadcast to workers
-- @param upstream a table with upstream data: must have `name` and `id`
-- @param hostname target hostname
-- @param ip target entry. if nil updates all entries
-- @param port target port
-- @param is_healthy boolean: true if healthy, false if unhealthy
-- @return true if posting event was successful, nil+error otherwise
local function post_health(upstream, hostname, ip, port, is_healthy)

  local balancer = balancers[upstream.id]
  if not balancer then
    return nil, "Upstream " .. tostring(upstream.name) .. " has no balancer"
  end

  local healthchecker = healthcheckers[balancer]
  if not healthchecker then
    return nil, "no healthchecker found for " .. tostring(upstream.name)
  end

  local ok, err
  if ip then
    ok, err = healthchecker:set_target_status(ip, port, hostname, is_healthy)
  else
    ok, err = healthchecker:set_all_target_statuses_for_hostname(hostname, port, is_healthy)
  end

  -- adjust API because the healthchecker always returns a second argument
  if ok then
    err = nil
  end

  return ok, err
end


--==============================================================================
-- Health check API
--==============================================================================


--------------------------------------------------------------------------------
-- Subscribe to events produced by health checkers.
-- There is no guarantee that the event reported is different from the
-- previous report (in other words, you may get two "healthy" events in
-- a row for the same target).
-- @param callback Function to be called whenever a target has its
-- status updated. The function should have the following signature:
-- `function(upstream_id, target_ip, target_port, target_hostname, health)`
-- where `upstream_id` is the entity id of the upstream,
-- `target_ip`, `target_port` and `target_hostname` identify the target,
-- and `health` is a string: "healthy", "unhealthy"
-- The return value of the callback function is ignored.
local function subscribe_to_healthcheck_events(callback)
  healthcheck_subscribers[#healthcheck_subscribers + 1] = callback
end


--------------------------------------------------------------------------------
-- Unsubscribe from events produced by health checkers.
-- @param callback Function that was added as the callback.
-- Note that this must be the same closure used for subscribing.
local function unsubscribe_from_healthcheck_events(callback)
  for i, c in ipairs(healthcheck_subscribers) do
    if c == callback then
      table.remove(healthcheck_subscribers, i)
      return
    end
  end
end


local function is_upstream_using_healthcheck(upstream)
  if upstream ~= nil then
    return upstream.healthchecks.active.healthy.interval ~= 0
           or upstream.healthchecks.active.unhealthy.interval ~= 0
           or upstream.healthchecks.passive.unhealthy.tcp_failures ~= 0
           or upstream.healthchecks.passive.unhealthy.timeouts ~= 0
           or upstream.healthchecks.passive.unhealthy.http_failures ~= 0
  end

  return false
end


--------------------------------------------------------------------------------
-- Get healthcheck information for an upstream.
-- @param upstream_id the id of the upstream.
-- @return one of three possible returns:
-- * if healthchecks are enabled, a table mapping keys ("ip:port") to booleans;
-- * if healthchecks are disabled, nil;
-- * in case of errors, nil and an error message.
local function get_upstream_health(upstream_id)

  local upstream = get_upstream_by_id(upstream_id)
  if not upstream then
    return nil, "upstream not found"
  end

  local using_hc = is_upstream_using_healthcheck(upstream)

  local balancer = balancers[upstream_id]
  if not balancer then
    return nil, "balancer not found"
  end

  local healthchecker
  if using_hc then
    healthchecker = healthcheckers[balancer]
    if not healthchecker then
      return nil, "healthchecker not found"
    end
  end

  local health_info = {}
  local hosts = balancer.hosts
  for _, host in ipairs(hosts) do
    local key = host.hostname .. ":" .. host.port
    health_info[key] = host:getStatus()
    for _, address in ipairs(health_info[key].addresses) do
      if using_hc then
        address.health = address.healthy and "HEALTHY" or "UNHEALTHY"
      else
        address.health = "HEALTHCHECKS_OFF"
      end
      address.healthy = nil
    end
  end

  return health_info
end


local function set_host_header(balancer_data)
  -- set the upstream host header if not `preserve_host`
  local upstream_host = var.upstream_host
  local orig_upstream_host = upstream_host
  local phase = get_phase()


  if not upstream_host or upstream_host == "" or phase == "balancer" then
    upstream_host = balancer_data.hostname

    local upstream_scheme = var.upstream_scheme
    if (upstream_scheme == "http"  and balancer_data.port ~= 80 or
        upstream_scheme == "https" and balancer_data.port ~= 443) and
        (upstream_host ~= nil and upstream_host ~= "" )
    then
      upstream_host = upstream_host .. ":" .. balancer_data.port
    end

    if upstream_host ~= orig_upstream_host then
      var.upstream_host = upstream_host

      if phase == "balancer" then
        return recreate_request()
      end
    end

  end

  return true
end


--------------------------------------------------------------------------------
-- Get healthcheck information for a balancer.
-- @param upstream_id the id of the upstream.
-- @return table with balancer health info
local function get_balancer_health(upstream_id)

  local upstream = get_upstream_by_id(upstream_id)
  if not upstream then
    return nil, "upstream not found"
  end

  local balancer = balancers[upstream_id]
  if not balancer then
    return nil, "balancer not found"
  end

  local healthchecker
  local balancer_status
  local health = "HEALTHCHECKS_OFF"
  if is_upstream_using_healthcheck(upstream) then
    healthchecker = healthcheckers[balancer]
    if not healthchecker then
      return nil, "healthchecker not found"
    end

    balancer_status = balancer:getStatus()
    health = balancer_status.healthy and "HEALTHY" or "UNHEALTHY"
  end

  return {
    health = health,
    id = upstream_id,
    details = balancer_status,
  }
end


local function stop_healthcheckers()
  local upstreams = get_all_upstreams()
  for _, id in pairs(upstreams) do
    local balancer = balancers[id]
    if balancer then
      stop_healthchecker(balancer)
    end

    set_balancer(id, nil)
  end
end


--------------------------------------------------------------------------------
-- for unit-testing purposes only
local function _get_healthchecker(balancer)
  return healthcheckers[balancer]
end


--------------------------------------------------------------------------------
-- for unit-testing purposes only
local function _get_target_history(balancer)
  return target_histories[balancer]
end


return {
  init = init,
  execute = execute,
  on_target_event = on_target_event,
  on_upstream_event = on_upstream_event,
  get_upstream_by_name = get_upstream_by_name,
  get_all_upstreams = get_all_upstreams,
  post_health = post_health,
  subscribe_to_healthcheck_events = subscribe_to_healthcheck_events,
  unsubscribe_from_healthcheck_events = unsubscribe_from_healthcheck_events,
  get_upstream_health = get_upstream_health,
  get_upstream_by_id = get_upstream_by_id,
  get_balancer_health = get_balancer_health,
<<<<<<< HEAD
=======
  stop_healthcheckers = stop_healthcheckers,
>>>>>>> 254deec3
  set_host_header = set_host_header,

  -- ones below are exported for test purposes only
  _create_balancer = create_balancer,
  _get_balancer = get_balancer,
  _get_healthchecker = _get_healthchecker,
  _get_target_history = _get_target_history,
  _load_upstreams_dict_into_memory = _load_upstreams_dict_into_memory,
  _load_upstream_into_memory = _load_upstream_into_memory,
  _load_targets_into_memory = _load_targets_into_memory,
  _create_hash = create_hash,
}<|MERGE_RESOLUTION|>--- conflicted
+++ resolved
@@ -1388,10 +1388,7 @@
   get_upstream_health = get_upstream_health,
   get_upstream_by_id = get_upstream_by_id,
   get_balancer_health = get_balancer_health,
-<<<<<<< HEAD
-=======
   stop_healthcheckers = stop_healthcheckers,
->>>>>>> 254deec3
   set_host_header = set_host_header,
 
   -- ones below are exported for test purposes only
