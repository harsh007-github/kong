# Table of Contents


<<<<<<< HEAD
- [2.0.0rc1](#200rc1)
=======
- [1.4.3](#143)
>>>>>>> ff8b4cf9
- [1.4.2](#142)
- [1.4.1](#141)
- [1.4.0](#140)
- [1.3.0](#130)
- [1.2.2](#122)
- [1.2.1](#121)
- [1.2.0](#120)
- [1.1.2](#112)
- [1.1.1](#111)
- [1.1.0](#110)
- [1.0.3](#103)
- [1.0.2](#102)
- [1.0.1](#101)
- [1.0.0](#100)
- [0.15.0](#0150)
- [0.14.1](#0141)
- [0.14.0](#0140---20180705)
- [0.13.1](#0131---20180423)
- [0.13.0](#0130---20180322)
- [0.12.3](#0123---20180312)
- [0.12.2](#0122---20180228)
- [0.12.1](#0121---20180118)
- [0.12.0](#0120---20180116)
- [0.11.2](#0112---20171129)
- [0.11.1](#0111---20171024)
- [0.10.4](#0104---20171024)
- [0.11.0](#0110---20170816)
- [0.10.3](#0103---20170524)
- [0.10.2](#0102---20170501)
- [0.10.1](#0101---20170327)
- [0.10.0](#0100---20170307)
- [0.9.9 and prior](#099---20170202)


<<<<<<< HEAD
## [2.0.0rc1]

> Released 2019/12/23

This is the first release candidate of the next major release of Kong.
It includes major new features such as **Hybrid mode**, **Go language
support for plugins** and **buffered proxying**, and much more.

Kong 2.0.0rc1 removes the deprecated service mesh functionality, which was
been retired in favor of [Kuma](https://kuma.io), as Kong continues to
focus on its core gateway capabilities. This release also includes
a few bug fixes added since Kong 1.4.2.

### Dependencies

- :warning: The required OpenResty version is
  [1.15.8.2](http://openresty.org/en/changelog-1015008.html), and the
  the set of patches included has changed, including the latest release of
  [lua-kong-nginx-module](https://github.com/Kong/lua-kong-nginx-module).
  If you are installing Kong from one of our distribution
  packages, you are not affected by this change.

**Note:** if you are not using one of our distribution packages and compiling
OpenResty from source, you must still apply Kong's [OpenResty
patches](https://github.com/Kong/kong-build-tools/tree/master/openresty-build-tools/openresty-patches)
(and, as highlighted above, compile OpenResty with the new
lua-kong-nginx-module). Our [kong-build-tools](https://github.com/Kong/kong-build-tools)
repository will allow you to do both easily.


### Additions

##### Core

  - :fireworks: **Hybrid mode** for management of control-plane and
    data-plane nodes. This allows running control-plane nodes using a
    database and have them deliver configuration updates to DB-less
    data-plane nodes.
    [#5294](https://github.com/Kong/kong/pull/5294)
  - :fireworks: **Buffered proxying** - plugins can now request buffered
    reading of the service response (as opposed to the streaming default),
    allowing them to modify headers based on the contents of the body
    [#5234](https://github.com/Kong/kong/pull/5234)
  - New property `path_handling` for managing construction of paths in Routes,
    including two different algorithms: `v0` (the new default, same algorithm
    as Kong 0.x), and `v1` (algorithm used in Kong 1.x, maintained for
    compatibility). Migrations automatically detect which version you are
    migrating from and adjust the algorithm in your routes accordingly.
    [#5360](https://github.com/Kong/kong/pull/5360)
  - The `transformations` in DAO schemas now also support `on_read`,
    allowing for two-way (read/write) data transformations between
    Admin API input/output and database storage.
    [#5100](https://github.com/Kong/kong/pull/5100)
  - Added `threshold` attribute for health checks
    [#5206](https://github.com/Kong/kong/pull/5206)
  - Caches for core entities and plugin-controlled entities (such as
    credentials, etc.) are now separated, protecting the core entities
    from cache eviction caused by plugin behavior.
    [#5114](https://github.com/Kong/kong/pull/5114)
  - Cipher suite was updated to the Mozilla v5 release.
    [#5342](https://github.com/Kong/kong/pull/5342)
  - Better support for using already existing Cassandra keyspaces
    when migrating
    [#5361](https://github.com/Kong/kong/pull/5361)
  - Better log messages when plugin modules fail to load
    [#5357](https://github.com/Kong/kong/pull/5357)

##### CLI

  - `kong config init` now accepts a filename argument
    [#4451](https://github.com/Kong/kong/pull/4451)

##### Configuration

  - Enable `reuseport` option in the listen directive by default
    and allow specifying both `reuseport` and `backlog=N` in the
    listener flags.
    [#5332](https://github.com/Kong/kong/pull/5332)
  - Check existence of `lua_ssl_trusted_certificate` at startup
    [#5345](https://github.com/Kong/kong/pull/5345)

##### Admin API

  - Added `/upstreams/<id>/health?balancer_health=1` attribute for
    detailed information about balancer health based on health
    threshold configuration
    [#5206](https://github.com/Kong/kong/pull/5206)

##### PDK

  - New functions `kong.service.request.enable_buffering`,
    `kong.service.response.get_raw_body` and
    `kong.service.response.get_body` for use with buffered proxying
    [#5315](https://github.com/Kong/kong/pull/5315)

##### Plugins

  - :fireworks: **Go plugin support** - plugins can now be written in
    Go as well as Lua, through the use of an out-of-process Go plugin server.
    [#5326](https://github.com/Kong/kong/pull/5326)
  - :fireworks: **New plugin: ACME** - Let's Encrypt and ACMEv2 integration with Kong
    [#5333](https://github.com/Kong/kong/pull/5333)
  - :fireworks: aws-lambda: bumped version to 3.0.1, with a number of new features!
    [#5083](https://github.com/Kong/kong/pull/5083)
  - :fireworks: prometheus: bumped to version 0.7.0 including major performance improvements
    [#5295](https://github.com/Kong/kong/pull/5295)
  - zipkin: bumped to version 0.2.1
    [#5239](https://github.com/Kong/kong/pull/5239)
  - session: bumped to version 2.2.0, adding `authenticated_groups` support
    [#5108](https://github.com/Kong/kong/pull/5108)
  - rate-limiting: added experimental support for standardized headers based on the
    ongoing [RFC draft](https://tools.ietf.org/html/draft-polli-ratelimit-headers-01)
    [#5335](https://github.com/Kong/kong/pull/5335)
  - rate-limiting: added Retry-After header on HTTP 429 responses
    [#5329](https://github.com/Kong/kong/pull/5329)
  - datadog: report metrics with tags --
    Thanks [mvanholsteijn](https://github.com/mvanholsteijn) for the patch!
    [#5154](https://github.com/Kong/kong/pull/5154)
  - request-size-limiting: added `size_unit` configuration option.
    [#5214](https://github.com/Kong/kong/pull/5214)
  - request-termination: add extra check for `conf.message` before sending
    response back with body object included.
    [#5202](https://github.com/Kong/kong/pull/5202)
  - jwt: add `X-Credential-Identifier` header in response --
    Thanks [davinwang](https://github.com/davinwang) for the patch!
    [#4993](https://github.com/Kong/kong/pull/4993)

### Fixes

##### Core

  - Correct detection of update upon deleting Targets --
    Thanks [pyrl247](https://github.com/pyrl247) for the patch!
  - Fix declarative config loading of entities with abstract records
    [#5343](https://github.com/Kong/kong/pull/5343)

##### Admin API

  - Fixed behavior of PUT for `/certificates`
    [#5321](https://github.com/Kong/kong/pull/5321)
  - Corrected the behavior when overwriting a Service configuration using
    the `url` shorthand
    [#5315](https://github.com/Kong/kong/pull/5315)

##### Plugins

  - acl: Fixed error when retrieving ACL by group when consumers share
    the same group
    [#5322](https://github.com/Kong/kong/pull/5322)
=======
## [1.4.3]

> Released 2020/01/09
>>>>>>> ff8b4cf9

:warning: This release includes a security fix to address potentially
sensitive information being written to the error log file. This affects
certain uses of the Admin API for DB-less mode, described below.

<<<<<<< HEAD
##### Core

  - **Removed Service Mesh support** - That has been deprecated in Kong 1.4
  and made off-by-default already, and the code is now be gone in 2.0.
  For Service Mesh, we now have [Kuma](https://kuma.io), which is something
  designed for Mesh patterns from day one, so we feel at peace with removing
  Kong's native Service Mesh functionality and focus on its core capabilities
  as a gateway.

##### Configuration

  - As part of service mesh removal, serviceless proxying was removed.
    You can still set `service = null` when creating a route for use with
    serverless plugins such as `aws-lambda`, or `request-termination`.
    [#5353](https://github.com/Kong/kong/pull/5353)
  - Removed the `origins` property which was used for service mesh.
    [#5351](https://github.com/Kong/kong/pull/5351)
  - Removed the `transparent` property which was used for service mesh.
    [#5350](https://github.com/Kong/kong/pull/5350)

##### Plugins

  - Removed the Sidecar Injector plugin which was used for service mesh.
    [#5199](https://github.com/Kong/kong/pull/5199)
=======
This is a patch release in the 1.4 series, and as such, strictly contains
bugfixes. There are no new features nor breaking changes.

### Fixes

##### Core

  - Fix the detection of the need for balancer updates
    when deleting targets
    [#5352](https://github.com/kong/kong/issues/5352) --
    Thanks [zeeshen](https://github.com/zeeshen) for the patch!
  - Fix behavior of longest-path criteria when matching routes
    [#5383](https://github.com/kong/kong/issues/5383)
  - Fix incorrect use of cache when using header-based routing
    [#5267](https://github.com/kong/kong/issues/5267) --
    Thanks [marlonfan](https://github.com/marlonfan) for the patch!

##### Admin API

  - Do not make a debugging dump of the declarative config input into
    `error.log` when posting it with `/config` and using `_format_version`
    as a top-level parameter (instead of embedded in the `config` parameter).
    [#5411](https://github.com/kong/kong/issues/5411)
  - Fix incorrect behavior of PUT for /certificates
    [#5321](https://github.com/kong/kong/issues/5321)

##### Plugins

  - acl: fixed an issue where getting ACLs by group failed when multiple
    consumers share the same group
    [#5322](https://github.com/kong/kong/issues/5322)


[Back to TOC](#table-of-contents)
>>>>>>> ff8b4cf9


[Back to TOC](#table-of-contents)


## [1.4.2]

> Released 2019/12/10

This is another patch release in the 1.4 series, and as such, strictly
contains bugfixes. There are no new features nor breaking changes.

### Fixes

##### Core

  - Fixes some corner cases in the balancer behavior
    [#5318](https://github.com/Kong/kong/pull/5318)

##### Plugins

  - http-log: disable queueing when using the default
    settings, to avoid memory consumption issues
    [#5323](https://github.com/Kong/kong/pull/5323)
  - prometheus: restore compatibility with version 0.6.0
    [#5303](https://github.com/Kong/kong/pull/5303)


[Back to TOC](#table-of-contents)


## [1.4.1]

> Released 2019/12/03

This is a patch release in the 1.4 series, and as such, strictly contains
bugfixes. There are no new features nor breaking changes.

### Fixes

##### Core

  - Fixed a memory leak in the balancer
    [#5229](https://github.com/Kong/kong/pull/5229) --
    Thanks [zeeshen](https://github.com/zeeshen) for the patch!
  - Removed arbitrary limit on worker connections.
    [#5148](https://github.com/Kong/kong/pull/5148)
  - Fixed `preserve_host` behavior for gRPC routes
    [#5225](https://github.com/Kong/kong/pull/5225)
  - Fix migrations for ttl for OAuth2 tokens
    [#5253](https://github.com/Kong/kong/pull/5253)
  - Improve handling of errors when creating balancers
    [#5284](https://github.com/Kong/kong/pull/5284)

##### CLI

  - Fixed an issue with `kong config db_export` when reading
    entities that are ttl-enabled and whose ttl value is `null`.
    [#5185](https://github.com/Kong/kong/pull/5185)

##### Admin API

  - Various fixes for Admin API behavior
    [#5174](https://github.com/Kong/kong/pull/5174),
    [#5178](https://github.com/Kong/kong/pull/5178),
    [#5191](https://github.com/Kong/kong/pull/5191),
    [#5186](https://github.com/Kong/kong/pull/5186)

##### Plugins

  - http-log: do not impose a retry delay on successful sends
    [#5282](https://github.com/Kong/kong/pull/5282)


[Back to TOC](#table-of-contents)

## [1.4.0]

> Released on 2019/10/22

### Installation

  - :warning: All Bintray assets have been renamed from `.all.` / `.noarch.` to be
    architecture specific namely `.arm64.` and `.amd64.`

### Additions

##### Core

  - :fireworks: New configuration option `cassandra_refresh_frequency` to set
    the frequency that Kong will check for Cassandra cluster topology changes,
    avoiding restarts when Cassandra nodes are added or removed.
    [#5071](https://github.com/Kong/kong/pull/5071)
  - New `transformations` property in DAO schemas, which allows adding functions
    that run when database rows are inserted or updated.
    [#5047](https://github.com/Kong/kong/pull/5047)
  - The new attribute `hostname` has been added to `upstreams` entities. This
    attribute is used as the `Host` header when proxying requests through Kong
    to servers that are listening on server names that are different from the
    names to which they resolve.
    [#4959](https://github.com/Kong/kong/pull/4959)
  - New status interface has been introduced. It exposes insensitive health,
    metrics and error read-only information from Kong, which can be consumed by
    other services in the infrastructure to monitor Kong's health.
    This removes the requirement of the long-used workaround to monitor Kong's
    health by injecting a custom server block.
    [#4977](https://github.com/Kong/kong/pull/4977)
  - New Admin API response header `X-Kong-Admin-Latency`, reporting the time
    taken by Kong to process an Admin API request.
    [#4966](https://github.com/Kong/kong/pull/4996/files)

##### Configuration

  - :warning: New configuration option `service_mesh` which enables or disables
    the Service Mesh functionality. The Service Mesh is being deprecated and
    will not be available in the next releases of Kong.
    [#5124](https://github.com/Kong/kong/pull/5124)
  - New configuration option `router_update_frequency` that allows setting the
    frequency that router and plugins will be checked for changes. This new
    option avoids performance degradation when Kong routes or plugins are
    frequently changed. [#4897](https://github.com/Kong/kong/pull/4897)

##### Plugins

  - rate-limiting: in addition to consumer, credential, and IP levels, now
    rate-limiting plugin has service-level support. Thanks
    [wuguangkuo](https://github.com/wuguangkuo) for the patch!
    [#5031](https://github.com/Kong/kong/pull/5031)
  - Now rate-limiting `local` policy counters expire using the shared
    dictionary's TTL, avoiding to keep unnecessary counters in memory. Thanks
    [cb372](https://github.com/cb372) for the patch!
    [#5029](https://github.com/Kong/kong/pull/5029)
  - Authentication plugins have support for tags now.
    [#4945](https://github.com/Kong/kong/pull/4945)
  - response-transformer plugin now supports renaming response headers. Thanks
    [aalmazanarbs](https://github.com/aalmazanarbs) for the patch!
    [#5040](https://github.com/Kong/kong/pull/5040)

### Fixes

##### Core

  - :warning: Service Mesh is known to cause HTTPS requests to upstream to
    ignore `proxy_ssl*` directives, so it is being discontinued in the next
    major release of Kong. In this release it is disabled by default, avoiding
    this issue, and it can be enabled as aforementioned in the configuration
    section. [#5124](https://github.com/Kong/kong/pull/5124)
  - Fixed an issue on reporting the proper request method and URL arguments on
    NGINX-produced errors in logging plugins.
    [#5073](https://github.com/Kong/kong/pull/5073)
  - Fixed an issue where targets were not properly updated in all Kong workers
    when they were removed. [#5041](https://github.com/Kong/kong/pull/5041)
  - Deadlocks cases in database access functions when using Postgres and
    cleaning up `cluster_events` in high-changing scenarios were fixed.
    [#5118](https://github.com/Kong/kong/pull/5118)
  - Fixed issues with tag-filtered GETs on Cassandra-backed nodes.
    [#5105](https://github.com/Kong/kong/pull/5105)

##### Configuration

  - Fixed Lua parsing and error handling in declarative configurations.
    [#5019](https://github.com/Kong/kong/pull/5019)
  - Automatically escape any unescaped `#` characters in parsed `KONG_*`
    environment variables. [#5062](https://github.com/Kong/kong/pull/5062)

##### Plugins

  - file-log: creates log file with proper permissions when Kong uses
    declarative config. [#5028](https://github.com/Kong/kong/pull/5028)
  - basic-auth: fixed credentials parsing when using DB-less
    configurations. [#5080](https://github.com/Kong/kong/pull/5080)
  - jwt: plugin handles empty claims and return the correct error message.
    [#5123](https://github.com/Kong/kong/pull/5123)
    Thanks to [@jeremyjpj0916](https://github.com/jeremyjpj0916) for the patch!
  - serverless-functions: Lua code in declarative configurations is validated
    and loaded correctly.
    [#24](https://github.com/Kong/kong-plugin-serverless-functions/pull/24)
  - request-transformer: fixed bug on removing and then adding request headers
    with the same name.
    [#9](https://github.com/Kong/kong-plugin-request-transformer/pull/9)


[Back to TOC](#table-of-contents)

## [1.3.0]

> Released on 2019/08/21

Kong 1.3 is the first version to officially support **gRPC proxying**!

Following our vision for Kong to proxy modern Web services protocols, we are
excited for this newest addition to the family of protocols already supported
by Kong (HTTP(s), WebSockets, and TCP). As we have recently stated in our
latest [Community Call](https://konghq.com/community-call/), more protocols are
to be expected in the future.

Additionally, this release includes several highly-requested features such as
support for upstream **mutual TLS**, **header-based routing** (not only
`Host`), **database export**, and **configurable upstream keepalive
timeouts**.

### Changes

##### Dependencies

- :warning: The required OpenResty version has been bumped to
  [1.15.8.1](http://openresty.org/en/changelog-1015008.html). If you are
  installing Kong from one of our distribution packages, you are not affected
  by this change. See [#4382](https://github.com/Kong/kong/pull/4382).
  With this new version comes a number of improvements:
  1. The new [ngx\_http\_grpc\_module](https://nginx.org/en/docs/http/ngx_http_grpc_module.html).
  2. Configurable of upstream keepalive connections by timeout or number of
     requests.
  3. Support for ARM64 architectures.
  4. LuaJIT GC64 mode for x86_64 architectures, raising the LuaJIT GC-managed
     memory limit from 2GB to 128TB and producing more predictable GC
     performance.
- :warning: From this version on, the new
  [lua-kong-nginx-module](https://github.com/Kong/lua-kong-nginx-module) Nginx
  module is **required** to be built into OpenResty for Kong to function
  properly. This new module allows Kong to support new features such as mutual
  TLS authentication. If you are installing Kong from one of our distribution
  packages, you are not affected by this change.
  [openresty-build-tools#26](https://github.com/Kong/openresty-build-tools/pull/26)

**Note:** if you are not using one of our distribution packages and compiling
OpenResty from source, you must still apply Kong's [OpenResty
patches](https://github.com/kong/openresty-patches) (and, as highlighted above,
compile OpenResty with the new lua-kong-nginx-module). Our new
[openresty-build-tools](https://github.com/Kong/openresty-build-tools)
repository will allow you to do both easily.

##### Core

- :warning: Bugfixes in the router *may, in some edge-cases*, result in
  different Routes being matched. It was reported to us that the router behaved
  incorrectly in some cases when configuring wildcard Hosts and regex paths
  (e.g. [#3094](https://github.com/Kong/kong/issues/3094)). It may be so that
  you are subject to these bugs without realizing it. Please ensure that
  wildcard Hosts and regex paths Routes you have configured are matching as
  expected before upgrading.
  See [9ca4dc0](https://github.com/Kong/kong/commit/9ca4dc09fdb12b340531be8e0f9d1560c48664d5),
  [2683b86](https://github.com/Kong/kong/commit/2683b86c2f7680238e3fe85da224d6f077e3425d), and
  [6a03e1b](https://github.com/Kong/kong/commit/6a03e1bd95594716167ccac840ff3e892ed66215)
  for details.
- Upstream connections are now only kept-alive for 100 requests or 60 seconds
  (idle) by default. Previously, upstream connections were not actively closed
  by Kong. This is a (non-breaking) change in behavior, inherited from Nginx
  1.15, and configurable via new configuration properties (see below).

##### Configuration

- :warning: The `upstream_keepalive` configuration property is deprecated, and
  replaced by the new `nginx_http_upstream_keepalive` property. Its behavior is
  almost identical, but the notable difference is that the latter leverages the
  [injected Nginx
  directives](https://konghq.com/blog/kong-ce-nginx-injected-directives/)
  feature added in Kong 0.14.0.
  In future releases, we will gradually increase support for injected Nginx
  directives. We have high hopes that this will remove the occasional need for
  custom Nginx configuration templates.
  [#4382](https://github.com/Kong/kong/pull/4382)

### Additions

##### Core

- :fireworks: **Native gRPC proxying.** Two new protocol types; `grpc` and
  `grpcs` correspond to gRPC over h2c and gRPC over h2. They can be specified
  on a Route or a Service's `protocol` attribute (e.g. `protocol = grpcs`).
  When an incoming HTTP/2 request matches a Route with a `grpc(s)` protocol,
  the request will be handled by the
  [ngx\_http\_grpc\_module](https://nginx.org/en/docs/http/ngx_http_grpc_module.html),
  and proxied to the upstream Service according to the gRPC protocol
  specifications.  :warning: Note that not all Kong plugins are compatible with
  gRPC requests yet.  [#4801](https://github.com/Kong/kong/pull/4801)
- :fireworks: **Mutual TLS** handshake with upstream services. The Service
  entity now has a new `client_certificate` attribute, which is a foreign key
  to a Certificate entity. If specified, Kong will use the Certificate as a
  client TLS cert during the upstream TLS handshake.
  [#4800](https://github.com/Kong/kong/pull/4800)
- :fireworks: **Route by any request header**. The router now has the ability
  to match Routes by any request header (not only `Host`). The Route entity now
  has a new `headers` attribute, which is a map of headers names and values.
  E.g. `{ "X-Forwarded-Host": ["example.org"], "Version": ["2", "3"] }`.
  [#4758](https://github.com/Kong/kong/pull/4758)
- :fireworks: **Least-connection load-balancing**. A new `algorithm` attribute
  has been added to the Upstream entity. It can be set to `"round-robin"`
  (default), `"consistent-hashing"`, or `"least-connections"`.
  [#4528](https://github.com/Kong/kong/pull/4528)
- A new core entity, "CA Certificates" has been introduced and can be accessed
  via the new `/ca_certificates` Admin API endpoint. CA Certificates entities
  will be used as CA trust store by Kong. Certificates stored by this entity
  need not include their private key.
  [#4798](https://github.com/Kong/kong/pull/4798)
- Healthchecks now use the combination of IP + Port + Hostname when storing
  upstream health information. Previously, only IP + Port were used. This means
  that different virtual hosts served behind the same IP/port will be treated
  differently with regards to their health status. New endpoints were added to
  the Admin API to manually set a Target's health status.
  [#4792](https://github.com/Kong/kong/pull/4792)

##### Configuration

- :fireworks: A new section in the `kong.conf` file describes [injected Nginx
  directives](https://konghq.com/blog/kong-ce-nginx-injected-directives/)
  (added to Kong 0.14.0) and specifies a few default ones.
  In future releases, we will gradually increase support for injected Nginx
  directives. We have high hopes that this will remove the occasional need for
  custom Nginx configuration templates.
  [#4382](https://github.com/Kong/kong/pull/4382)
- :fireworks: New configuration properties allow for controlling the behavior of
  upstream keepalive connections. `nginx_http_upstream_keepalive_requests` and
  `nginx_http_upstream_keepalive_timeout` respectively control the maximum
  number of proxied requests and idle timeout of an upstream connection.
  [#4382](https://github.com/Kong/kong/pull/4382)
- New flags have been added to the `*_listen` properties: `deferred`, `bind`,
  and `reuseport`.
  [#4692](https://github.com/Kong/kong/pull/4692)

##### CLI

- :fireworks: **Database export** via the new `kong config db_export` CLI
  command. This command will export the configuration present in the database
  Kong is connected to (Postgres or Cassandra) as a YAML file following Kong's
  declarative configuration syntax. This file can thus be imported later on
  in a DB-less Kong node or in another database via `kong config db_import`.
  [#4809](https://github.com/Kong/kong/pull/4809)

##### Admin API

- Many endpoints now support more levels of nesting for ease of access.
  For example: `/services/:services/routes/:routes` is now a valid API
  endpoint.
  [#4713](https://github.com/Kong/kong/pull/4713)
- The API now accepts `form-urlencoded` payloads with deeply nested data
  structures. Previously, it was only possible to send such data structures
  via JSON payloads.
  [#4768](https://github.com/Kong/kong/pull/4768)

##### Plugins

- :fireworks: **New bundled plugin**: the [session
  plugin](https://github.com/Kong/kong-plugin-session) is now bundled in Kong.
  It can be used to manage browser sessions for APIs proxied and authenticated
  by Kong.
  [#4685](https://github.com/Kong/kong/pull/4685)
- ldap-auth: A new `config.ldaps` property allows configuring the plugin to
  connect to the LDAP server via TLS. It provides LDAPS support instead of only
  relying on STARTTLS.
  [#4743](https://github.com/Kong/kong/pull/4743)
- jwt-auth: The new `header_names` property accepts an array of header names
  the JWT plugin should inspect when authenticating a request. It defaults to
  `["Authorization"]`.
  [#4757](https://github.com/Kong/kong/pull/4757)
- [azure-functions](https://github.com/Kong/kong-plugin-azure-functions):
  Bumped to 0.4 for minor fixes and performance improvements.
- [kubernetes-sidecar-injector](https://github.com/Kong/kubernetes-sidecar-injector):
  The plugin is now more resilient to Kubernetes schema changes.
- [serverless-functions](https://github.com/Kong/kong-plugin-serverless-functions):
    - Bumped to 0.3 for minor performance improvements.
    - Functions can now have upvalues.
- [prometheus](https://github.com/Kong/kong-plugin-prometheus): Bumped to
  0.4.1 for minor performance improvements.
- cors: add OPTIONS, TRACE and CONNECT to default allowed methods
  [#4899](https://github.com/Kong/kong/pull/4899)
  Thanks to [@eshepelyuk](https://github.com/eshepelyuk) for the patch!

##### PDK

- New function `kong.service.set_tls_cert_key()`. This functions sets the
  client TLS certificate used while handshaking with the upstream service.
  [#4797](https://github.com/Kong/kong/pull/4797)

### Fixes

##### Core

- Fix WebSocket protocol upgrades in some cases due to case-sensitive
  comparisons of the `Upgrade` header.
  [#4780](https://github.com/Kong/kong/pull/4780)
- Router: Fixed a bug causing invalid matches when configuring two or more
  Routes with a plain `hosts` attribute shadowing another Route's wildcard
  `hosts` attribute. Details of the issue can be seen in
  [01b1cb8](https://github.com/Kong/kong/pull/4775/commits/01b1cb871b1d84e5e93c5605665b68c2f38f5a31).
  [#4775](https://github.com/Kong/kong/pull/4775)
- Router: Ensure regex paths always have priority over plain paths. Details of
  the issue can be seen in
  [2683b86](https://github.com/Kong/kong/commit/2683b86c2f7680238e3fe85da224d6f077e3425d).
  [#4775](https://github.com/Kong/kong/pull/4775)
- Cleanup of expired rows in PostgreSQL is now much more efficient thanks to a
  new query plan.
  [#4716](https://github.com/Kong/kong/pull/4716)
- Improved various query plans against Cassandra instances by increasing the
  default page size.
  [#4770](https://github.com/Kong/kong/pull/4770)

##### Plugins

- cors: ensure non-preflight OPTIONS requests can be proxied.
  [#4899](https://github.com/Kong/kong/pull/4899)
  Thanks to [@eshepelyuk](https://github.com/eshepelyuk) for the patch!
- Consumer references in various plugin entities are now
  properly marked as required, avoiding credentials that map to no Consumer.
  [#4879](https://github.com/Kong/kong/pull/4879)
- hmac-auth: Correct the encoding of HTTP/1.0 requests.
  [#4839](https://github.com/Kong/kong/pull/4839)
- oauth2: empty client_id wasn't checked, causing a server error.
  [#4884](https://github.com/Kong/kong/pull/4884)
- response-transformer: preserve empty arrays correctly.
  [#4901](https://github.com/Kong/kong/pull/4901)

##### CLI

- Fixed an issue when running `kong restart` and Kong was not running,
  causing stdout/stderr logging to turn off.
  [#4772](https://github.com/Kong/kong/pull/4772)

##### Admin API

- Ensure PUT works correctly when applied to plugin configurations.
  [#4882](https://github.com/Kong/kong/pull/4882)

##### PDK

- Prevent PDK calls from failing in custom content blocks.
  This fixes a misbehavior affecting the Prometheus plugin.
  [#4904](https://github.com/Kong/kong/pull/4904)
- Ensure `kong.response.add_header` works in the `rewrite` phase.
  [#4888](https://github.com/Kong/kong/pull/4888)

[Back to TOC](#table-of-contents)

## [1.2.2]

> Released on 2019/08/14

:warning: This release includes patches to the NGINX core (1.13.6) fixing
vulnerabilities in the HTTP/2 module (CVE-2019-9511 CVE-2019-9513
CVE-2019-9516).

This is a patch release in the 1.2 series, and as such, strictly contains
bugfixes. There are no new features nor breaking changes.

### Fixes

##### Core

- Case sensitivity fix when clearing the Upgrade header.
  [#4779](https://github.com/kong/kong/issues/4779)

### Performance

##### Core

- Speed up cascade deletes in Cassandra.
  [#4770](https://github.com/kong/kong/pull/4770)

## [1.2.1]

> Released on 2019/06/26

This is a patch release in the 1.2 series, and as such, strictly contains
bugfixes. There are no new features nor breaking changes.

### Fixes

##### Core

- Fix an issue preventing WebSocket connections from being established by
  clients. This issue was introduced in Kong 1.1.2, and would incorrectly clear
  the `Upgrade` response header.
  [#4719](https://github.com/Kong/kong/pull/4719)
- Fix a memory usage growth issue in the `/config` endpoint when configuring
  Upstream entities. This issue was mostly observed by users of the [Kong
  Ingress Controller](https://github.com/Kong/kubernetes-ingress-controller).
  [#4733](https://github.com/Kong/kong/pull/4733)
- Cassandra: ensure serial consistency is `LOCAL_SERIAL` when a
  datacenter-aware load balancing policy is in use. This fixes unavailability
  exceptions sometimes experienced when connecting to a multi-datacenter
  cluster with cross-datacenter connectivity issues.
  [#4734](https://github.com/Kong/kong/pull/4734)
- Schemas: fix an issue in the schema validator that would not allow specifying
  `false` in some schema rules, such a `{ type = "boolean", eq = false }`.
  [#4708](https://github.com/Kong/kong/pull/4708)
  [#4727](https://github.com/Kong/kong/pull/4727)
- Fix an underlying issue with regards to database entities cache keys
  generation.
  [#4717](https://github.com/Kong/kong/pull/4717)

##### Configuration

- Ensure the `cassandra_local_datacenter` configuration property is specified
  when a datacenter-aware Cassandra load balancing policy is in use.
  [#4734](https://github.com/Kong/kong/pull/4734)

##### Plugins

- request-transformer: fix an issue that would prevent adding a body to
  requests without one.
  [Kong/kong-plugin-request-transformer#4](https://github.com/Kong/kong-plugin-request-transformer/pull/4)
- kubernetes-sidecar-injector: fix an issue causing mutating webhook calls to
  fail.
  [Kong/kubernetes-sidecar-injector#9](https://github.com/Kong/kubernetes-sidecar-injector/pull/9)

[Back to TOC](#table-of-contents)

## [1.2.0]

> Released on: 2019/06/07

This release brings **improvements to reduce long latency tails**,
**consolidates declarative configuration support**, and comes with **newly open
sourced plugins** previously only available to Enterprise customers. It also
ships with new features improving observability and usability.

This release includes database migrations. Please take a few minutes to read
the [1.2 Upgrade Path](https://github.com/Kong/kong/blob/master/UPGRADE.md)
for more details regarding changes and migrations before planning to upgrade
your Kong cluster.

### Installation

- :warning: All Bintray repositories have been renamed from
  `kong-community-edition-*` to `kong-*`.
- :warning: All Kong packages have been renamed from `kong-community-edition`
  to `kong`.

For more details about the updated installation, please visit the official docs:
[https://konghq.com/install](https://konghq.com/install/).

### Additions

##### Core

- :fireworks: Support for **wildcard SNI matching**: the
  `ssl_certificate_by_lua` phase and the stream `preread` phase) is now able to
  match a client hello SNI against any registered wildcard SNI. This is
  particularly helpful for deployments serving a certificate for multiple
  subdomains.
  [#4457](https://github.com/Kong/kong/pull/4457)
- :fireworks: **HTTPS Routes can now be matched by SNI**: the `snis` Route
  attribute (previously only available for `tls` Routes) can now be set for
  `https` Routes and is evaluated by the HTTP router.
  [#4633](https://github.com/Kong/kong/pull/4633)
- :fireworks: **Native support for HTTPS redirects**: Routes have a new
  `https_redirect_status_code` attribute specifying the status code to send
  back to the client if a plain text request was sent to an `https` Route.
  [#4424](https://github.com/Kong/kong/pull/4424)
- The loading of declarative configuration is now done atomically, and with a
  safety check to verify that the new configuration fits in memory.
  [#4579](https://github.com/Kong/kong/pull/4579)
- Schema fields can now be marked as immutable.
  [#4381](https://github.com/Kong/kong/pull/4381)
- Support for loading custom DAO strategies from plugins.
  [#4518](https://github.com/Kong/kong/pull/4518)
- Support for IPv6 to `tcp` and `tls` Routes.
  [#4333](https://github.com/Kong/kong/pull/4333)

##### Configuration

- :fireworks: **Asynchronous router updates**: a new configuration property
  `router_consistency` accepts two possible values: `strict` and `eventual`.
  The former is the default setting and makes router rebuilds highly
  consistent between Nginx workers. It can result in long tail latency if
  frequent Routes and Services updates are expected. The latter helps
  preventing long tail latency issues by instructing Kong to rebuild the router
  asynchronously (with eventual consistency between Nginx workers).
  [#4639](https://github.com/Kong/kong/pull/4639)
- :fireworks: **Database cache warmup**: Kong can now preload entities during
  its initialization. A new configuration property (`db_cache_warmup_entities`)
  was introduced, allowing users to specify which entities should be preloaded.
  DB cache warmup allows for ahead-of-time DNS resolution for Services with a
  hostname. This feature reduces first requests latency, improving the overall
  P99 latency tail.
  [#4565](https://github.com/Kong/kong/pull/4565)
- Improved PostgreSQL connection management: two new configuration properties
  have been added: `pg_max_concurrent_queries` sets the maximum number of
  concurrent queries to the database, and `pg_semaphore_timeout` allows for
  tuning the timeout when acquiring access to a database connection. The
  default behavior remains the same, with no concurrency limitation.
  [#4551](https://github.com/Kong/kong/pull/4551)

##### Admin API

- :fireworks: Add declarative configuration **hash checking** avoiding
  reloading if the configuration has not changed. The `/config` endpoint now
  accepts a `check_hash` query argument. Hash checking only happens if this
  argument's value is set to `1`.
  [#4609](https://github.com/Kong/kong/pull/4609)
- :fireworks: Add a **schema validation endpoint for entities**: a new
  endpoint `/schemas/:entity_name/validate` can be used to validate an instance
  of any entity type in Kong without creating the entity itself.
  [#4413](https://github.com/Kong/kong/pull/4413)
- :fireworks: Add **memory statistics** to the `/status` endpoint. The response
  now includes a `memory` field, which contains the `lua_shared_dicts` and
  `workers_lua_vms` fields with statistics on shared dictionaries and workers
  Lua VM memory usage.
  [#4592](https://github.com/Kong/kong/pull/4592)

##### PDK

- New function `kong.node.get_memory_stats()`. This function returns statistics
  on shared dictionaries and workers Lua VM memory usage, and powers the memory
  statistics newly exposed by the `/status` endpoint.
  [#4632](https://github.com/Kong/kong/pull/4632)

##### Plugins

- :fireworks: **Newly open-sourced plugin**: the HTTP [proxy-cache
  plugin](https://github.com/kong/kong-plugin-proxy-cache) (previously only
  available in Enterprise) is now bundled in Kong.
  [#4650](https://github.com/Kong/kong/pull/4650)
- :fireworks: **Newly open-sourced plugin capabilities**: The
  [request-transformer
  plugin](https://github.com/Kong/kong-plugin-request-transformer) now includes
  capabilities previously only available in Enterprise, among which templating
  and variables interpolation.
  [#4658](https://github.com/Kong/kong/pull/4658)
- Logging plugins: log request TLS version, cipher, and verification status.
  [#4581](https://github.com/Kong/kong/pull/4581)
  [#4626](https://github.com/Kong/kong/pull/4626)
- Plugin development: inheriting from `BasePlugin` is now optional. Avoiding
  the inheritance paradigm improves plugins' performance.
  [#4590](https://github.com/Kong/kong/pull/4590)

### Fixes

##### Core

- Active healthchecks: `http` checks are not performed for `tcp` and `tls`
  Services anymore; only `tcp` healthchecks are performed against such
  Services.
  [#4616](https://github.com/Kong/kong/pull/4616)
- Fix an issue where updates in migrations would not correctly populate default
  values.
  [#4635](https://github.com/Kong/kong/pull/4635)
- Improvements in the reentrancy of Cassandra migrations.
  [#4611](https://github.com/Kong/kong/pull/4611)
- Fix an issue causing the PostgreSQL strategy to not bootstrap the schema when
  using a PostgreSQL account with limited permissions.
  [#4506](https://github.com/Kong/kong/pull/4506)

##### CLI

- Fix `kong db_import` to support inserting entities without specifying a UUID
  for their primary key. Entities with a unique identifier (e.g. `name` for
  Services) can have their primary key omitted.
  [#4657](https://github.com/Kong/kong/pull/4657)
- The `kong migrations [up|finish] -f` commands does not run anymore if there
  are no previously executed migrations.
  [#4617](https://github.com/Kong/kong/pull/4617)

##### Plugins

- ldap-auth: ensure TLS connections are reused.
  [#4620](https://github.com/Kong/kong/pull/4620)
- oauth2: ensured access tokens preserve their `token_expiration` value when
  migrating from previous Kong versions.
  [#4572](https://github.com/Kong/kong/pull/4572)

[Back to TOC](#table-of-contents)

## [1.1.2]

> Released on: 2019/04/24

This is a patch release in the 1.0 series. Being a patch release, it strictly
contains bugfixes. The are no new features or breaking changes.

### Fixes

- core: address issue where field type "record" nested values reset on update
  [#4495](https://github.com/Kong/kong/pull/4495)
- core: correctly manage primary keys of type "foreign"
  [#4429](https://github.com/Kong/kong/pull/4429)
- core: declarative config is not parsed on db-mode anymore
  [#4487](https://github.com/Kong/kong/pull/4487)
  [#4509](https://github.com/Kong/kong/pull/4509)
- db-less: Fixed a problem in Kong balancer timing out.
  [#4534](https://github.com/Kong/kong/pull/4534)
- db-less: Accept declarative config directly in JSON requests.
  [#4527](https://github.com/Kong/kong/pull/4527)
- db-less: do not mis-detect mesh mode
  [#4498](https://github.com/Kong/kong/pull/4498)
- db-less: fix crash when field has same name as entity
  [#4478](https://github.com/Kong/kong/pull/4478)
- basic-auth: ignore password if nil on basic auth credential patch
  [#4470](https://github.com/Kong/kong/pull/4470)
- http-log: Simplify queueing mechanism. Fixed a bug where traces were lost
  in some cases.
  [#4510](https://github.com/Kong/kong/pull/4510)
- request-transformer: validate header values in plugin configuration.
  Thanks, [@rune-chan](https://github.com/rune-chan)!
  [#4512](https://github.com/Kong/kong/pull/4512).
- rate-limiting: added index on rate-limiting metrics.
  Thanks, [@mvanholsteijn](https://github.com/mvanholsteijn)!
  [#4486](https://github.com/Kong/kong/pull/4486)

[Back to TOC](#table-of-contents)

## [1.1.1]

> Released on: 2019/03/28

This release contains a fix for 0.14 Kong clusters using Cassandra to safely
migrate to Kong 1.1.

### Fixes

- Ensure the 0.14 -> 1.1 migration path for Cassandra does not corrupt the
  database schema.
  [#4450](https://github.com/Kong/kong/pull/4450)
- Allow the `kong config init` command to run without a pointing to a prefix
  directory.
  [#4451](https://github.com/Kong/kong/pull/4451)

[Back to TOC](#table-of-contents)

## [1.1.0]

> Released on: 2019/03/27

This release introduces new features such as **Declarative
Configuration**, **DB-less Mode**, **Bulk Database Import**, **Tags**, as well
as **Transparent Proxying**. It contains a large number of other features and
fixes, listed below. Also, the Plugin Development kit also saw a minor
updated, bumped to version 1.1.

This release includes database migrations. Please take a few minutes to read
the [1.1 Upgrade Path](https://github.com/Kong/kong/blob/master/UPGRADE.md)
for more details regarding changes and migrations before planning to upgrade
your Kong cluster.

:large_orange_diamond: **Post-release note (as of 2019/03/28):** an issue has
been found when migrating from a 0.14 Kong cluster to 1.1.0 when running on top
of Cassandra. Kong 1.1.1 has been released to address this issue. Kong clusters
running on top of PostgreSQL are not affected by this issue, and can migrate to
1.1.0 or 1.1.1 safely.

### Additions

##### Core

- :fireworks: Kong can now run **without a database**, using in-memory
  storage only. When running Kong in DB-less mode, entities are loaded via a
  **declarative configuration** file, specified either through Kong's
  configuration file, or uploaded via the Admin API.
  [#4315](https://github.com/Kong/kong/pull/4315)
- :fireworks: **Transparent proxying** - the `service` attribute on
  Routes is now optional; a Route without an assigned Service will
  proxy transparently
  [#4286](https://github.com/Kong/kong/pull/4286)
- Support for **tags** in entities
  [#4275](https://github.com/Kong/kong/pull/4275)
  - Every core entity now adds a `tags` field
- New `protocols` field in the Plugin entity, allowing plugin instances
  to be set for specific protocols only (`http`, `https`, `tcp` or `tls`).
  [#4248](https://github.com/Kong/kong/pull/4248)
  - It filters out plugins during execution according to their `protocols` field
  - It throws an error when trying to associate a Plugin to a Route
    which is not compatible, protocols-wise, or to a Service with no
    compatible routes.

##### Configuration

- New option in `kong.conf`: `database=off` to start Kong without
  a database
- New option in `kong.conf`: `declarative_config=kong.yml` to
  load a YAML file using Kong's new [declarative config
  format](https://discuss.konghq.com/t/rfc-kong-native-declarative-config-format/2719)
- New option in `kong.conf`: `pg_schema` to specify Postgres schema
  to be used
- The Stream subsystem now supports Nginx directive injections
  [#4148](https://github.com/Kong/kong/pull/4148)
  - `nginx_stream_*` (or `KONG_NGINX_STREAM_*` environment variables)
    for injecting entries to the `stream` block
  - `nginx_sproxy_*` (or `KONG_NGINX_SPROXY_*` environment variables)
    for injecting entries to the `server` block inside `stream`

##### CLI

- :fireworks: **Bulk database import** using the same declarative
  configuration format as the in-memory mode, using the new command:
  `kong config db_import kong.yml`. This command upserts all
  entities specified in the given `kong.yml` file in bulk
  [#4284](https://github.com/Kong/kong/pull/4284)
- New command: `kong config init` to generate a template `kong.yml`
  file to get you started
- New command: `kong config parse kong.yml` to verify the syntax of
  the `kong.yml` file before using it
- New option `--wait` in `kong quit` to ease graceful termination when using orchestration tools
  [#4201](https://github.com/Kong/kong/pull/4201)

##### Admin API

- New Admin API endpoint: `/config` to replace the configuration of
  Kong entities entirely, replacing it with the contents of a new
  declarative config file
  - When using the new `database=off` configuration option,
    the Admin API endpoints for entities (such as `/routes` and
    `/services`) are read-only, since the configuration can only
    be updated via `/config`
    [#4308](https://github.com/Kong/kong/pull/4308)
- Admin API endpoints now support searching by tag
  (for example, `/consumers?tags=example_tag`)
  - You can search by multiple tags:
     - `/services?tags=serv1,mobile` to search for services matching tags `serv1` and `mobile`
     - `/services?tags=serv1/serv2` to search for services matching tags `serv1` or `serv2`
- New Admin API endpoint `/tags/` for listing entities by tag: `/tags/example_tag`

##### PDK

- New PDK function: `kong.client.get_protocol` for obtaining the protocol
  in use during the current request
  [#4307](https://github.com/Kong/kong/pull/4307)
- New PDK function: `kong.nginx.get_subsystem`, so plugins can detect whether
  they are running on the HTTP or Stream subsystem
  [#4358](https://github.com/Kong/kong/pull/4358)

##### Plugins

- :fireworks: Support for ACL **authenticated groups**, so that authentication plugins
  that use a 3rd party (other than Kong) to store credentials can benefit
  from using a central ACL plugin to do authorization for them
  [#4013](https://github.com/Kong/kong/pull/4013)
- The Kubernetes Sidecar Injection plugin is now bundled into Kong for a smoother K8s experience
  [#4304](https://github.com/Kong/kong/pull/4304)
- aws-lambda: includes AWS China region.
  Thanks [@wubins](https://github.com/wubins) for the patch!
  [#4176](https://github.com/Kong/kong/pull/4176)

### Changes

##### Dependencies

- The required OpenResty version is still 1.13.6.2, but for a full feature set
  including stream routing and Service Mesh abilities with mutual TLS, Kong's
  [openresty-patches](https://github.com/kong/openresty-patches) must be
  applied (those patches are already bundled with our official distribution
  packages). The openresty-patches bundle was updated in Kong 1.1.0 to include
  the `stream_realip_module` as well.
  Kong in HTTP(S) Gateway scenarios does not require these patches.
  [#4163](https://github.com/Kong/kong/pull/4163)
- Service Mesh abilities require at least OpenSSL version 1.1.1. In our
  official distribution packages, OpenSSL has been bumped to 1.1.1b.
  [#4345](https://github.com/Kong/kong/pull/4345),
  [#4440](https://github.com/Kong/kong/pull/4440)

### Fixes

##### Core

- Resolve hostnames properly during initialization of Cassandra contact points
  [#4296](https://github.com/Kong/kong/pull/4296),
  [#4378](https://github.com/Kong/kong/pull/4378)
- Fix health checks for Targets that need two-level DNS resolution
  (e.g. SRV → A → IP) [#4386](https://github.com/Kong/kong/pull/4386)
- Fix serialization of map types in the Cassandra backend
  [#4383](https://github.com/Kong/kong/pull/4383)
- Fix target cleanup and cascade-delete for Targets
  [#4319](https://github.com/Kong/kong/pull/4319)
- Avoid crash when failing to obtain list of Upstreams
  [#4301](https://github.com/Kong/kong/pull/4301)
- Disallow invalid timeout value of 0ms for attributes in Services
  [#4430](https://github.com/Kong/kong/pull/4430)
- DAO fix for foreign fields used as primary keys
  [#4387](https://github.com/Kong/kong/pull/4387)

##### Admin API

- Proper support for `PUT /{entities}/{entity}/plugins/{plugin}`
  [#4288](https://github.com/Kong/kong/pull/4288)
- Fix Admin API inferencing of map types using form-encoded
  [#4368](https://github.com/Kong/kong/pull/4368)
- Accept UUID-like values in `/consumers?custom_id=`
  [#4435](https://github.com/Kong/kong/pull/4435)

##### Plugins

- basic-auth, ldap-auth, key-auth, jwt, hmac-auth: fixed
  status code for unauthorized requests: they now return HTTP 401
  instead of 403
  [#4238](https://github.com/Kong/kong/pull/4238)
- tcp-log: remove spurious trailing carriage return
  Thanks [@cvuillemez](https://github.com/cvuillemez) for the patch!
  [#4158](https://github.com/Kong/kong/pull/4158)
- jwt: fix `typ` handling for supporting JOSE (JSON Object
  Signature and Validation)
  Thanks [@cdimascio](https://github.com/cdimascio) for the patch!
  [#4256](https://github.com/Kong/kong/pull/4256)
- Fixes to the best-effort auto-converter for legacy plugin schemas
  [#4396](https://github.com/Kong/kong/pull/4396)

[Back to TOC](#table-of-contents)

## [1.0.3]

> Released on: 2019/01/31

This is a patch release addressing several regressions introduced some plugins,
and improving the robustness of our migrations and core components.

### Core

- Improve Cassandra schema consensus logic when running migrations.
  [#4233](https://github.com/Kong/kong/pull/4233)
- Ensure Routes that don't have a `regex_priority` (e.g. if it was removed as
  part of a `PATCH`) don't prevent the router from being built.
  [#4255](https://github.com/Kong/kong/pull/4255)
- Reduce rebuild time of the load balancer by retrieving larger sized pages of
  Target entities.
  [#4206](https://github.com/Kong/kong/pull/4206)
- Ensure schema definitions of Arrays and Sets with `default = {}` are
  JSON-encoded as `[]`.
  [#4257](https://github.com/Kong/kong/pull/4257)

##### Plugins

- request-transformer: fix a regression causing the upstream Host header to be
  unconditionally set to that of the client request (effectively, as if the
  Route had `preserve_host` enabled).
  [#4253](https://github.com/Kong/kong/pull/4253)
- cors: fix a regression that prevented regex origins from being matched.
  Regexes such as `(.*[.])?example\.org` can now be used to match all
  sub-domains, while regexes containing `:` will be evaluated against the
  scheme and port of an origin (i.e.
  `^https?://(.*[.])?example\.org(:8000)?$`).
  [#4261](https://github.com/Kong/kong/pull/4261)
- oauth2: fix a runtime error when using a global token against a plugin
  not configured as global (i.e. with `global_credentials = false`).
  [#4262](https://github.com/Kong/kong/pull/4262)

##### Admin API

- Improve performance of the `PUT` method in auth plugins endpoints (e.g.
  `/consumers/:consumers/basic-auth/:basicauth_credentials`) by preventing
  a unnecessary read-before-write.
  [#4206](https://github.com/Kong/kong/pull/4206)

[Back to TOC](#table-of-contents)

## [1.0.2]

> Released on: 2019/01/18

This is a hotfix release mainly addressing an issue when connecting to the
datastore over TLS (Cassandra and PostgreSQL).

### Fixes

##### Core

- Fix an issue that would prevent Kong from starting when connecting to
  its datastore over TLS. [#4214](https://github.com/Kong/kong/pull/4214)
  [#4218](https://github.com/Kong/kong/pull/4218)
- Ensure plugins added via `PUT` get enabled without requiring a restart.
  [#4220](https://github.com/Kong/kong/pull/4220)

##### Plugins

- zipkin
  - Fix a logging failure when DNS is not resolved.
    [kong-plugin-zipkin@a563f51](https://github.com/Kong/kong-plugin-zipkin/commit/a563f513f943ba0a30f3c69373d9092680a8f670)
  - Avoid sending redundant tags.
    [kong-plugin-zipkin/pull/28](https://github.com/Kong/kong-plugin-zipkin/pull/28)
  - Move `run_on` field to top level plugin schema instead of its config.
    [kong-plugin-zipkin/pull/38](https://github.com/Kong/kong-plugin-zipkin/pull/38)

[Back to TOC](#table-of-contents)

## [1.0.1]

> Released on: 2019/01/16

This is a patch release in the 1.0 series. Being a patch release, it strictly
contains performance improvements and bugfixes. The are no new features or
breaking changes.

:red_circle: **Post-release note (as of 2019/01/17)**: A regression has been
observed with this version, preventing Kong from starting when connecting to
its datastore over TLS. Installing this version is discouraged; consider
upgrading to [1.0.2](#102).

### Changes

##### Core

- :rocket: Assorted changes for warmup time improvements over Kong 1.0.0
  [#4138](https://github.com/kong/kong/issues/4138),
  [#4164](https://github.com/kong/kong/issues/4164),
  [#4178](https://github.com/kong/kong/pull/4178),
  [#4179](https://github.com/kong/kong/pull/4179),
  [#4182](https://github.com/kong/kong/pull/4182)

### Fixes

##### Configuration

- Ensure `lua_ssl_verify_depth` works even when `lua_ssl_trusted_certificate`
  is not set
  [#4165](https://github.com/kong/kong/pull/4165).
  Thanks [@rainest](https://github.com/rainest) for the patch.
- Ensure Kong starts when only a `stream` listener is enabled
  [#4195](https://github.com/kong/kong/pull/4195)
- Ensure Postgres works with non-`public` schemas
  [#4198](https://github.com/kong/kong/pull/4198)

##### Core

- Fix an artifact in upstream migrations where `created_at`
  timestamps would occasionally display fractional values
  [#4183](https://github.com/kong/kong/issues/4183),
  [#4204](https://github.com/kong/kong/pull/4204)
- Fixed issue with HTTP/2 support advertisement
  [#4203](https://github.com/kong/kong/pull/4203)

##### Admin API

- Fixed handling of invalid targets in `/upstreams` endpoints
  for health checks
  [#4132](https://github.com/kong/kong/issues/4132),
  [#4205](https://github.com/kong/kong/pull/4205)
- Fixed the `/plugins/schema/:name` endpoint, as it was failing in
  some cases (e.g. the `datadog` plugin) and producing incorrect
  results in others (e.g. `request-transformer`).
  [#4136](https://github.com/kong/kong/issues/4136),
  [#4137](https://github.com/kong/kong/issues/4137)
  [#4151](https://github.com/kong/kong/pull/4151),
  [#4162](https://github.com/kong/kong/pull/4151)

##### Plugins

- Fix PDK memory leaks in `kong.service.response` and `kong.ctx`
  [#4143](https://github.com/kong/kong/pull/4143),
  [#4172](https://github.com/kong/kong/pull/4172)

[Back to TOC](#table-of-contents)

## [1.0.0]

> Released on: 2018/12/18

This is a major release, introducing new features such as **Service Mesh** and
**Stream Routing** support, as well as a **New Migrations** framework. It also
includes version 1.0.0 of the **Plugin Development Kit**. It contains a large
number of other features and fixes, listed below. Also, all plugins included
with Kong 1.0 are updated to use version 1.0 of the PDK.

As usual, major version upgrades require database migrations and changes to the
Nginx configuration file (if you customized the default template). Please take
a few minutes to read the [1.0 Upgrade
Path](https://github.com/Kong/kong/blob/master/UPGRADE.md) for more details
regarding breaking changes and migrations before planning to upgrade your Kong
cluster.

Being a major version, all entities and concepts that were marked as deprecated
in Kong 0.x are now removed in Kong 1.0. The deprecated features are retained
in [Kong 0.15](#0150), the final entry in the Kong 0.x series, which is being
released simultaneously to Kong 1.0.

### Changes

Kong 1.0 includes all breaking changes from 0.15, as well as the removal
of deprecated concepts.

##### Dependencies

- The required OpenResty version is still 1.13.6.2, but for a full feature set
  including stream routing and Service Mesh abilities with mutual TLS, Kong's
  [openresty-patches](https://github.com/kong/openresty-patches) must be
  applied (those patches are already bundled with our official distribution
  packages). Kong in HTTP(S) Gateway scenarios does not require these patches.
- Service Mesh abilities require at least OpenSSL version 1.1.1. In our
  official distribution packages, OpenSSL has been bumped to 1.1.1.
  [#4005](https://github.com/Kong/kong/pull/4005)

##### Configuration

- :warning: The `custom_plugins` directive is removed (deprecated since 0.14.0,
  July 2018). Use `plugins` instead.
- Modifications must be applied to the Nginx configuration. You are not
  affected by this change if you do not use a custom Nginx template. See the
  [1.0 Upgrade Path](https://github.com/Kong/kong/blob/master/UPGRADE.md) for
  a diff of changes to apply.
- The default value for `cassandra_lb_policy` changed from `RoundRobin` to
  `RequestRoundRobin`. This helps reducing the amount of new connections being
  opened during a request when using the Cassandra strategy.
  [#4004](https://github.com/Kong/kong/pull/4004)

##### Core

- :warning: The **API** entity and related concepts such as the `/apis`
  endpoint, are removed (deprecated since 0.13.0, March 2018). Use **Routes**
  and **Services** instead.
- :warning: The **old DAO** implementation is removed, along with the
  **old schema** validation library (`apis` was the last entity using it).
  Use the new schema format instead in custom plugins.
  To ease the transition of plugins, the plugin loader in 1.0 includes
  a _best-effort_ schema auto-translator, which should be sufficient for many
  plugins.
- Timestamps now bear millisecond precision in their decimal part.
  [#3660](https://github.com/Kong/kong/pull/3660)
- The PDK function `kong.request.get_body` will now return `nil, err, mime`
  when the body is valid JSON but neither an object nor an array.
  [#4063](https://github.com/Kong/kong/pull/4063)

##### CLI

- :warning: The new migrations framework (detailed below) has a different usage
  (and subcommands) compared to its predecessor.
  [#3802](https://github.com/Kong/kong/pull/3802)

##### Admin API

- :warning: In the 0.14.x release, Upstreams, Targets, and Plugins were still
  implemented using the old DAO and Admin API. In 0.15.0 and 1.0.0, all core
  entities use the new `kong.db` DAO, and their endpoints have been upgraded to
  the new Admin API (see below for details).
  [#3689](https://github.com/Kong/kong/pull/3689)
  [#3739](https://github.com/Kong/kong/pull/3739)
  [#3778](https://github.com/Kong/kong/pull/3778)

A summary of the changes introduced in the new Admin API:

- Pagination has been included in all "multi-record" endpoints, and pagination
  control fields are different than in 0.14.x.
- Filtering now happens via URL path changes (`/consumers/x/plugins`) instead
  of querystring fields (`/plugins?consumer_id=x`).
- Array values can't be coerced from comma-separated strings anymore. They must
  now be "proper" JSON values on JSON requests, or use a new syntax on
  form-url-encoded or multipart requests.
- Error messages have been been reworked from the ground up to be more
  consistent, precise and informative.
- The `PUT` method has been reimplemented with idempotent behavior and has
  been added to some entities that didn't have it.

For more details about the new Admin API, please visit the official docs:
https://docs.konghq.com/

##### Plugins

- :warning: The `galileo` plugin has been removed (deprecated since 0.13.0).
  [#3960](https://github.com/Kong/kong/pull/3960)
- :warning: Some internal modules that were occasionally used by plugin authors
  before the introduction of the Plugin Development Kit (PDK) in 0.14.0 are now
  removed:
  - The `kong.tools.ip` module was removed. Use `kong.ip` from the PDK instead.
  - The `kong.tools.public` module was removed. Use the various equivalent
    features from the PDK instead.
  - The `kong.tools.responses` module was removed. Please use
    `kong.response.exit` from the PDK instead. You might want to use
    `kong.log.err` to log internal server errors as well.
  - The `kong.api.crud_helpers` module was removed (deprecated since the
    introduction of the new DAO in 0.13.0). Use `kong.api.endpoints` instead
    if you need to customize the auto-generated endpoints.
- All bundled plugins' schemas and custom entities have been updated to the new
  `kong.db` module, and their APIs have been updated to the new Admin API,
  which is described in the above section.
  [#3766](https://github.com/Kong/kong/pull/3766)
  [#3774](https://github.com/Kong/kong/pull/3774)
  [#3778](https://github.com/Kong/kong/pull/3778)
  [#3839](https://github.com/Kong/kong/pull/3839)
- :warning: All plugins migrations have been converted to the new migration
  framework. Custom plugins must use the new migration framework from 0.15
  onwards.

### Additions

##### :fireworks: Service Mesh and Stream Routes

Kong's Service Mesh support resulted in a number of additions to Kong's
configuration, Admin API, and plugins that deserve their own section in
this changelog.

- **Support for TCP & TLS Stream Routes** via the new `stream_listen` config
  option. [#4009](https://github.com/Kong/kong/pull/4009)
- A new `origins` config property allows overriding hosts from Kong.
  [#3679](https://github.com/Kong/kong/pull/3679)
- A `transparent` suffix added to stream listeners allows for setting up a
  dynamic Service Mesh with `iptables`.
  [#3884](https://github.com/Kong/kong/pull/3884)
- Kong instances can now create a shared internal Certificate Authority, which
  is used for Service Mesh TLS traffic.
  [#3906](https://github.com/Kong/kong/pull/3906)
  [#3861](https://github.com/Kong/kong/pull/3861)
- Plugins get a new `run_on` field to control how they behave in a Service Mesh
  environment.
  [#3930](https://github.com/Kong/kong/pull/3930)
  [#4066](https://github.com/Kong/kong/pull/4066)
- There is a new phase called `preread`. This is where stream traffic routing
  is done.

##### Configuration

- A new `dns_valid_ttl` property can be set to forcefully override the TTL
  value of all resolved DNS records.
  [#3730](https://github.com/Kong/kong/pull/3730)
- A new `pg_timeout` property can be set to configure the timeout of PostgreSQL
  connections. [#3808](https://github.com/Kong/kong/pull/3808)
- `upstream_keepalive` can now be disabled when set to 0.
  Thanks [@pryorda](https://github.com/pryorda) for the patch.
  [#3716](https://github.com/Kong/kong/pull/3716)
- The new `transparent` suffix also applies to the `proxy_listen` directive.

##### CLI

- :fireworks: **New migrations framework**. This new implementation supports
  no-downtime, Blue/Green migrations paths that will help sustain Kong 1.0's
  stability. It brings a considerable number of other improvements, such as new
  commands, better support for automation, improved CLI logging, and many
  more. Additionally, this new framework alleviates the old limitation around
  multiple nodes running concurrent migrations. See the related PR for a
  complete list of improvements.
  [#3802](https://github.com/Kong/kong/pull/3802)

##### Core

- :fireworks: **Support for TLS 1.3**. The support for OpenSSL 1.1.1 (bumped in our
  official distribution packages) not only enabled Service Mesh features, but
  also unlocks support for the latest version of the TLS protocol.
- :fireworks: **Support for HTTPS in active healthchecks**.
  [#3815](https://github.com/Kong/kong/pull/3815)
- :fireworks: Improved router rebuilds resiliency by reducing database accesses
  in high concurrency scenarios.
  [#3782](https://github.com/Kong/kong/pull/3782)
- :fireworks: Significant performance improvements in the core's plugins
  runloop. [#3794](https://github.com/Kong/kong/pull/3794)
- PDK improvements:
  - New `kong.node` module. [#3826](https://github.com/Kong/kong/pull/3826)
  - New functions `kong.response.get_path_with_query()` and
    `kong.request.get_start_time()`.
    [#3842](https://github.com/Kong/kong/pull/3842)
  - Getters and setters for Service, Route, Consumer, and Credential.
    [#3916](https://github.com/Kong/kong/pull/3916)
  - `kong.response.get_source()` returns `error` on nginx-produced errors.
    [#4006](https://github.com/Kong/kong/pull/4006)
  - `kong.response.exit()` can be used in the `header_filter` phase, but only
    without a body. [#4039](https://github.com/Kong/kong/pull/4039)
- Schema improvements:
  - New field validators: `distinct`, `ne`, `is_regex`, `contains`, `gt`.
  - Adding a new field which has a default value to a schema no longer requires
    a migration.
    [#3756](https://github.com/Kong/kong/pull/3756)

##### Admin API

- :fireworks: **Routes now have a `name` field (like Services)**.
  [#3764](https://github.com/Kong/kong/pull/3764)
- Multipart parsing support. [#3776](https://github.com/Kong/kong/pull/3776)
- Admin API errors expose the name of the current strategy.
  [#3612](https://github.com/Kong/kong/pull/3612)

##### Plugins

- :fireworks: aws-lambda: **Support for Lambda Proxy Integration** with the new
  `is_proxy_integration` property.
  Thanks [@aloisbarreras](https://github.com/aloisbarreras) for the patch!
  [#3427](https://github.com/Kong/kong/pull/3427/).
- http-log: Support for buffering logging messages in a configurable logging
  queue. [#3604](https://github.com/Kong/kong/pull/3604)
- Most plugins' logic has been rewritten with the PDK instead of using internal
  Kong functions or ngx_lua APIs.

### Fixes

##### Core

- Fix an issue which would insert an extra `/` in the upstream URL when the
  request path was longer than the configured Route's `path` attribute.
  [#3780](https://github.com/kong/kong/pull/3780)
- Ensure better backwards-compatibility between the new DAO and existing core
  runloop code regarding null values.
  [#3772](https://github.com/Kong/kong/pull/3772)
  [#3710](https://github.com/Kong/kong/pull/3710)
- Ensure support for Datastax Enterprise 6.x. Thanks
  [@gchristidis](https://github.com/gchristidis) for the patch!
  [#3873](https://github.com/Kong/kong/pull/3873)
- Various issues with the PostgreSQL DAO strategy were addressed.
- Various issues related to the new schema library bundled with the new DAO
  were addressed.
- PDK improvements:
    - `kong.request.get_path()` and other functions now properly handle cases
      when `$request_uri` is nil.
      [#3842](https://github.com/Kong/kong/pull/3842)

##### Admin API

- Ensure the `/certificates` endpoints properly returns all SNIs configured on
  a given certificate. [#3722](https://github.com/Kong/kong/pull/3722)
- Ensure the `upstreams/:upstream/targets/...` endpoints returns an empty JSON
  array (`[]`) instead of an empty object (`{}`) when no targets exist.
  [#4058](https://github.com/Kong/kong/pull/4058)
- Improved inferring of arguments with `application/x-www-form-urlencoded`.
  [#3770](https://github.com/Kong/kong/pull/3770)
- Fix the handling of defaults values in some cases when using `PATCH`.
  [#3910](https://github.com/Kong/kong/pull/3910)

##### Plugins

- cors:
  - Ensure `Vary: Origin` is set when `config.credentials` is enabled.
    Thanks [@marckhouzam](https://github.com/marckhouzam) for the patch!
    [#3765](https://github.com/Kong/kong/pull/3765)
  - Return HTTP 200 instead of 204 for preflight requests. Thanks
    [@aslafy-z](https://github.com/aslafy-z) for the patch!
    [#4029](https://github.com/Kong/kong/pull/4029)
  - Ensure request origins specified as flat strings are safely validated.
    [#3872](https://github.com/Kong/kong/pull/3872)
- acl: Minor performance improvements by ensuring proper caching of computed
  values.
  [#4040](https://github.com/Kong/kong/pull/4040)
- correlation-id: Prevent an error to be thrown when the access phase was
  skipped, such as on nginx-produced errors.
  [#4006](https://github.com/Kong/kong/issues/4006)
- aws-lambda: When the client uses HTTP/2, strip response headers that are
  disallowed by the protocols.
  [#4032](https://github.com/Kong/kong/pull/4032)
- rate-limiting & response-ratelimiting: Improve efficiency by avoiding
  unnecessary Redis `SELECT` operations.
  [#3973](https://github.com/Kong/kong/pull/3973)

[Back to TOC](#table-of-contents)

## [0.15.0]

> Released on: 2018/12/18

This is the last release in the 0.x series, giving users one last chance to
upgrade while still using some of the options and concepts that were marked as
deprecated in Kong 0.x and were removed in Kong 1.0.

For a list of additions and fixes in Kong 0.15, see the [1.0.0](#100)
changelog. This release includes all new features included in 1.0 (Service
Mesh, Stream Routes and New Migrations), but unlike Kong 1.0, it retains a lot
of the deprecated functionality, like the **API** entity, around. Still, Kong
0.15 does have a number of breaking changes related to functionality that has
changed since version 0.14 (see below).

If you are starting with Kong, we recommend you to use 1.0.0 instead of this
release.

If you are already using Kong 0.14, our recommendation is to plan to move to
1.0 -- see the [1.0 Upgrade
Path](https://github.com/kong/kong/blob/master/UPGRADE.md) document for
details. Upgrading to 0.15.0 is only recommended if you can't do away with the
deprecated features but you need some fixes or new features right now.

### Changes

##### Dependencies

- The required OpenResty version is still 1.13.6.2, but for a full feature set
  including stream routing and Service Mesh abilities with mutual TLS, Kong's
  [openresty-patches](https://github.com/kong/openresty-patches) must be
  applied (those patches are already bundled with our official distribution
  packages). Kong in HTTP(S) Gateway scenarios does not require these patches.
- Service Mesh abilities require at least OpenSSL version 1.1.1. In our
  official distribution packages, OpenSSL has been bumped to 1.1.1.
  [#4005](https://github.com/Kong/kong/pull/4005)

##### Configuration

- The default value for `cassandra_lb_policy` changed from `RoundRobin` to
  `RequestRoundRobin`. This helps reducing the amount of new connections being
  opened during a request when using the Cassandra strategy.
  [#4004](https://github.com/Kong/kong/pull/4004)

##### Core

- Timestamps now bear millisecond precision in their decimal part.
  [#3660](https://github.com/Kong/kong/pull/3660)
- The PDK function `kong.request.get_body` will now return `nil, err, mime`
  when the body is valid JSON but neither an object nor an array.
  [#4063](https://github.com/Kong/kong/pull/4063)

##### CLI

- :warning: The new migrations framework (detailed in the [1.0.0
  changelog](#100)) has a different usage (and subcommands) compared to its
  predecessor.
  [#3802](https://github.com/Kong/kong/pull/3802)

##### Admin API

- :warning: In the 0.14.x release, Upstreams, Targets, and Plugins were still
  implemented using the old DAO and Admin API. In 0.15.0 and 1.0.0, all core
  entities use the new `kong.db` DAO, and their endpoints have been upgraded to
  the new Admin API (see below for details).
  [#3689](https://github.com/Kong/kong/pull/3689)
  [#3739](https://github.com/Kong/kong/pull/3739)
  [#3778](https://github.com/Kong/kong/pull/3778)

A summary of the changes introduced in the new Admin API:

- Pagination has been included in all "multi-record" endpoints, and pagination
  control fields are different than in 0.14.x.
- Filtering now happens via URL path changes (`/consumers/x/plugins`) instead
  of querystring fields (`/plugins?consumer_id=x`).
- Array values can't be coherced from comma-separated strings. They must be
  "proper" JSON values on JSON requests, or use a new syntax on
  form-url-encoded or multipart requests.
- Error messages have been been reworked from the ground up to be more
  consistent, precise and informative.
- The `PUT` method has been reimplemented with idempotent behavior and has
  been added to some entities that didn't have it.

For more details about the new Admin API, please visit the official docs:
https://docs.konghq.com/

##### Plugins

- All bundled plugins' schemas and custom entities have been updated to the new
  `kong.db` module, and their APIs have been updated to the new Admin API,
  which is described in the above section.
  [#3766](https://github.com/Kong/kong/pull/3766)
  [#3774](https://github.com/Kong/kong/pull/3774)
  [#3778](https://github.com/Kong/kong/pull/3778)
  [#3839](https://github.com/Kong/kong/pull/3839)
- :warning: All plugins migrations have been converted to the new migration
  framework. Custom plugins must use the new migration framework from 0.15
  onwards.

### Additions

Kong 0.15.0 contains the same additions as 1.0.0. See the [1.0.0
changelog](#100) for a complete list.

### Fixes

Kong 0.15.0 contains the same fixes as 1.0.0. See the [1.0.0 changelog](#100)
for a complete list.

[Back to TOC](#table-of-contents)

## [0.14.1]

> Released on: 2018/08/21

### Additions

##### Plugins

- jwt: Support for tokens signed with HS384 and HS512.
  Thanks [@kepkin](https://github.com/kepkin) for the patch.
  [#3589](https://github.com/Kong/kong/pull/3589)
- acl: Add a new `hide_groups_header` configuration option. If enabled, this
  option prevents the plugin from injecting the `X-Consumer-Groups` header
  into the upstream request.
  Thanks [@jeremyjpj0916](https://github.com/jeremyjpj0916) for the patch!
  [#3703](https://github.com/Kong/kong/pull/3703)

### Fixes

##### Core

- Prevent some plugins from breaking in subtle ways when manipulating some
  entities and their attributes. An example of such breaking behavior could be
  observed when Kong was wrongly injecting `X-Consumer-Username: userdata:
  NULL` in upstream requests headers, instead of not injecting this header at
  all.
  [#3714](https://github.com/Kong/kong/pull/3714)
- Fix an issue which, in some cases, prevented the use of Kong with Cassandra
  in environments where DNS load-balancing is in effect for contact points
  provided as hostnames (e.g. Kubernetes with `cassandra_contact_points =
  cassandra`).
  [#3693](https://github.com/Kong/kong/pull/3693)
- Fix an issue which prevented the use of UNIX domain sockets in some logging
  plugins, and custom plugins making use of such sockets.
  Thanks [@rucciva](https://github.com/rucciva) for the patch.
  [#3633](https://github.com/Kong/kong/pull/3633)
- Avoid logging false-negative error messages related to worker events.
  [#3692](https://github.com/Kong/kong/pull/3692)

##### CLI

- Database connectivity errors are properly prefixed with the database name
  again (e.g. `[postgres]`).
  [#3648](https://github.com/Kong/kong/pull/3648)

##### Plugins

- zipkin
  - Allow usage of the plugin with the deprecated "API" entity, and introduce
    a new `kong.api` tag.
    [kong-plugin-zipkin/commit/4a645e9](https://github.com/Kong/kong-plugin-zipkin/commit/4a645e940e560f2e50567e0360b5df3b38f74853)
  - Properly report the `kong.credential` tag.
    [kong-plugin-zipkin/commit/c627c36](https://github.com/Kong/kong-plugin-zipkin/commit/c627c36402c9a14cc48011baa773f4ee08efafcf)
  - Ensure the plugin does not throw errors when no Route was matched.
    [kong-plugin-zipkin#19](https://github.com/Kong/kong-plugin-zipkin/issues/19)
- basic-auth: Passwords with whitespaces are not trimmed anymore.
  Thanks [@aloisbarreras](https://github.com/aloisbarreras) for the patch.
  [#3650](https://github.com/Kong/kong/pull/3650)
- hmac-auth: Ensure backward compatibility for clients generating signatures
  without the request's querystring, as is the case for Kong versions prior to
  0.14.0, which broke this behavior. Users of this plugin on previous versions
  of Kong can now safely upgrade to the 0.14 family.
  Thanks [@mlehner616](https://github.com/mlehner616) for the patch!
  [#3699](https://github.com/Kong/kong/pull/3699)
- ldap-auth
    - Set the WWW-Authenticate header authentication scheme accordingly with
      the `conf.header_type` property, which allows browsers to show the
      authentication popup automatically. Thanks
      [@francois-maillard](https://github.com/francois-maillard) for the patch.
      [#3656](https://github.com/Kong/kong/pull/3656)
    - Invalid authentication attempts do not block subsequent valid attempts
      anymore.
      [#3677](https://github.com/Kong/kong/pull/3677)

[Back to TOC](#table-of-contents)

## [0.14.0] - 2018/07/05

This release introduces the first version of the **Plugin Development Kit**: a
Lua SDK, comprised of a set of functions to ease the development of
custom plugins.

Additionally, it contains several major improvements consolidating Kong's
feature set and flexibility, such as the support for `PUT` endpoints on the
Admin API for idempotent workflows, the execution of plugins during
Nginx-produced errors, and the injection of **Nginx directives** without having
to rely on the custom Nginx configuration pattern!

Finally, new bundled plugins allow Kong to better integrate with **Cloud
Native** environments, such as Zipkin and Prometheus.

As usual, major version upgrades require database migrations and changes to the
Nginx configuration file (if you customized the default template). Please take
a few minutes to read the [0.14 Upgrade
Path](https://github.com/Kong/kong/blob/master/UPGRADE.md#upgrade-to-014x) for
more details regarding breaking changes and migrations before planning to
upgrade your Kong cluster.

### Breaking Changes

##### Dependencies

- :warning: The required OpenResty version has been bumped to 1.13.6.2. If you
  are installing Kong from one of our distribution packages, you are not
  affected by this change.
  [#3498](https://github.com/Kong/kong/pull/3498)
- :warning: Support for PostgreSQL 9.4 (deprecated in 0.12.0) is now dropped.
  [#3490](https://github.com/Kong/kong/pull/3490)
- :warning: Support for Cassandra 2.1 (deprecated in 0.12.0) is now dropped.
  [#3490](https://github.com/Kong/kong/pull/3490)

##### Configuration

- :warning: The `server_tokens` and `latency_tokens` configuration properties
  have been removed. Instead, a new `headers` configuration properties replaces
  them and allows for more granular settings of injected headers (e.g.
  `Server`, `Via`, `X-Kong-*-Latency`, etc...).
  [#3300](https://github.com/Kong/kong/pull/3300)
- :warning: New required `lua_shared_dict` entries must be added to the Nginx
  configuration. You are not affected by this change if you do not use a custom
  Nginx template.
  [#3557](https://github.com/Kong/kong/pull/3557)
- :warning: Other important modifications must be applied to the Nginx
  configuration. You are not affected by this change if you do not use a custom
  Nginx template.
  [#3533](https://github.com/Kong/kong/pull/3533)

##### Plugins

- :warning: The Runscope plugin has been dropped, based on the EoL announcement
  made by Runscope about their Traffic Inspector product.
  [#3495](https://github.com/Kong/kong/pull/3495)

##### Admin API

- :warning: The SSL Certificates and SNI entities have moved to the new DAO
  implementation. As such, the `/certificates` and `/snis` endpoints have
  received notable usability improvements, but suffer from a few breaking
  changes.
  [#3386](https://github.com/Kong/kong/pull/3386)
- :warning: The Consumers entity has moved to the new DAO implementation. As
  such, the `/consumers` endpoint has received notable usability improvements,
  but suffers from a few breaking changes.
  [#3437](https://github.com/Kong/kong/pull/3437)

### Changes

##### Configuration

- The default value of `db_cache_ttl` is now `0` (disabled). Now that our level
  of confidence around the new caching mechanism introduced in 0.11.0 is high
  enough, we consider `0` (no TTL) to be an appropriate default for production
  environments, as it offers a smoother cache consumption behavior and reduces
  database pressure.
  [#3492](https://github.com/Kong/kong/pull/3492)

##### Core

- :fireworks: Serve stale data from the database cache when the datastore
  cannot be reached. Such stale items are "resurrected" for `db_resurrect_ttl`
  seconds (see configuration section).
  [#3579](https://github.com/Kong/kong/pull/3579)
- Reduce LRU churning in the database cache against some workloads.
  [#3550](https://github.com/Kong/kong/pull/3550)

### Additions

##### Configuration

- :fireworks: **Support for injecting Nginx directives via configuration
  properties** (in the `kong.conf` file or via environment variables)! This new
  way of customizing the Nginx configuration should render obsolete the old way
  of maintaining a custom Nginx template in most cases!
  [#3530](https://github.com/Kong/kong/pull/3530)
- :fireworks: **Support for selectively disabling bundled plugins**. A new
  `plugins` configuration property is introduced, and is used to specify which
  plugins should be loaded by the node. Custom plugins should now be specified
  in this new property, and the `custom_plugins` property is **deprecated**.
  If desired, Kong administrators can specify a minimal set of plugins to load
  (instead of the default, bundled plugins), and **improve P99 latency**
  thanks to the resulting decrease in database traffic.
  [#3387](https://github.com/Kong/kong/pull/3387)
- The new `headers` configuration property allows for specifying the injection
  of a new header: `X-Kong-Upstream-Status`. When enabled, Kong will inject
  this header containing the HTTP status code of the upstream response in the
  client response. This is particularly useful for clients to distinguish
  upstream statuses upon rewriting of the response by Kong.
  [#3263](https://github.com/Kong/kong/pull/3263)
- A new `db_resurrect_ttl` configuration property can be set to customize
  the amount of time stale data can be resurrected for when it cannot be
  refreshed. Defaults to 30 seconds.
  [#3579](https://github.com/Kong/kong/pull/3579)
- Two new Cassandra load balancing policies are available: `RequestRoundRobin`
  and `RequestDCAwareRoundRobin`. Both policies guarantee that the same peer
  will be reused across several queries during the lifetime of a request, thus
  guaranteeing no new connection will be opened against a peer during this
  request.
  [#3545](https://github.com/Kong/kong/pull/3545)

##### Core

- :fireworks: **Execute plugins on Nginx-produced errors.** Now, when Nginx
  produces a 4xx error (upon invalid requests) or 5xx (upon failure from the
  load balancer to connect to a Service), Kong will execute the response phases
  of its plugins (`header_filter`, `body_filter`, `log`). As such, Kong logging
  plugins are not blind to such Nginx-produced errors anymore, and will start
  properly reporting them. Plugins should be built defensively against cases
  where their `rewrite` or `access` phases were not executed.
  [#3533](https://github.com/Kong/kong/pull/3533)
- :fireworks: **Support for cookie-based load balancing!**
  [#3472](https://github.com/Kong/kong/pull/3472)

##### Plugins

- :fireworks: **Introduction of the Plugin Development Kit!** A set of Lua
  functions and variables that will greatly ease and speed up the task of
  developing custom plugins.
  The Plugin Development Kit (PDK) allows the retrieval and manipulation of the
  request and response objects, as well as interacting with various core
  components (e.g. logging, load balancing, DAO, etc...) without having to rely
  on OpenResty functions, and with the guarantee of their forward-compatibility
  with future versions of Kong.
  [#3556](https://github.com/Kong/kong/pull/3556)
- :fireworks: **New bundled plugin: Zipkin**! This plugin allows Kong to sample
  traces and report them to a running Zipkin instance.
  (See: https://github.com/Kong/kong-plugin-zipkin)
  [#3434](https://github.com/Kong/kong/pull/3434)
- :fireworks: **New bundled plugin: Prometheus**! This plugin allows Kong to
  expose metrics in the Prometheus Exposition format. Available metrics include
  HTTP status codes, latencies histogram, bandwidth, and more...
  (See: https://github.com/Kong/kong-plugin-prometheus)
  [#3547](https://github.com/Kong/kong/pull/3547)
- :fireworks: **New bundled plugin: Azure Functions**! This plugin can be used
  to invoke [Microsoft Azure
  Functions](https://azure.microsoft.com/en-us/services/functions/), similarly
  to the already existing AWS Lambda and OpenWhisk plugins.
  (See: https://github.com/Kong/kong-plugin-azure-functions)
  [#3428](https://github.com/Kong/kong/pull/3428)
- :fireworks: **New bundled plugin: Serverless Functions**! Dynamically run Lua
  without having to write a full-fledged plugin. Lua code snippets can be
  uploaded via the Admin API and be executed during Kong's `access` phase.
  (See: https://github.com/Kong/kong-plugin-serverless-functions)
  [#3551](https://github.com/Kong/kong/pull/3551)
- jwt: Support for limiting the allowed expiration period of JWT tokens. A new
  `config.maximum_expiration` property can be set to indicate the maximum
  number of seconds the `exp` claim may be ahead in the future.
  Thanks [@mvanholsteijn](https://github.com/mvanholsteijn) for the patch!
  [#3331](https://github.com/Kong/kong/pull/3331)
- aws-lambda: Add `us-gov-west-1` to the list of allowed regions.
  [#3529](https://github.com/Kong/kong/pull/3529)

##### Admin API

- :fireworks: Support for `PUT` in new endpoints (e.g. `/services/{id or
  name}`, `/routes/{id}`, `/consumers/{id or username}`), allowing the
  development of idempotent configuration workflows when scripting the Admin
  API.
  [#3416](https://github.com/Kong/kong/pull/3416)
- Support for `PATCH` and `DELETE` on the `/services/{name}`,
  `/consumers/{username}`, and `/snis/{name}` endpoints.
  [#3416](https://github.com/Kong/kong/pull/3416)

### Fixes

##### Configuration

- Properly support IPv6 addresses in `proxy_listen` and `admin_listen`
  configuration properties.
  [#3508](https://github.com/Kong/kong/pull/3508)

##### Core

- IPv6 nameservers with a scope are now ignored by the DNS resolver.
  [#3478](https://github.com/Kong/kong/pull/3478)
- SRV records without a port number now returns the default port instead of
  `0`.
  [#3478](https://github.com/Kong/kong/pull/3478)
- Ensure DNS-based round robin load balancing starts at a randomized position
  to prevent all Nginx workers from starting with the same peer.
  [#3478](https://github.com/Kong/kong/pull/3478)
- Properly report timeouts in passive health checks. Previously, connection
  timeouts were counted as `tcp_failures`, and upstream timeouts were ignored.
  Health check users should ensure that their `timeout` settings reflect their
  intended behavior.
  [#3539](https://github.com/Kong/kong/pull/3539)
- Ensure active health check probe requests send the `Host` header.
  [#3496](https://github.com/Kong/kong/pull/3496)
- Overall, more reliable health checks healthiness counters behavior.
  [#3496](https://github.com/Kong/kong/pull/3496)
- Do not set `Content-Type` headers on HTTP 204 No Content responses.
  [#3351](https://github.com/Kong/kong/pull/3351)
- Ensure the PostgreSQL connector of the new DAO (used by Services, Routes,
  Consumers, and SSL certs/SNIs) is now fully re-entrant and properly behaves
  in busy workloads (e.g. scripting requests to the Admin API).
  [#3423](https://github.com/Kong/kong/pull/3423)
- Properly route HTTP/1.0 requests without a Host header when using the old
  deprecated "API" entity.
  [#3438](https://github.com/Kong/kong/pull/3438)
- Ensure that all Kong-produced errors respect the `headers` configuration
  setting (previously `server_tokens`) and do not include the `Server` header
  if not configured.
  [#3511](https://github.com/Kong/kong/pull/3511)
- Harden an existing Cassandra migration.
  [#3532](https://github.com/Kong/kong/pull/3532)
- Prevent the load balancer from needlessly rebuilding its state when creating
  Targets.
  [#3477](https://github.com/Kong/kong/pull/3477)
- Prevent some harmless error logs to be printed during startup when
  initialization takes more than a few seconds.
  [#3443](https://github.com/Kong/kong/pull/3443)

##### Plugins

- hmac: Ensure that empty request bodies do not pass validation if there is no
  digest header.
  Thanks [@mvanholsteijn](https://github.com/mvanholsteijn) for the patch!
  [#3347](https://github.com/Kong/kong/pull/3347)
- response-transformer: Prevent the plugin from throwing an error when its
  `access` handler did not get a chance to run (e.g. on short-circuited,
  unauthorized requests).
  [#3524](https://github.com/Kong/kong/pull/3524)
- aws-lambda: Ensure logging plugins subsequently run when this plugin
  terminates.
  [#3512](https://github.com/Kong/kong/pull/3512)
- request-termination: Ensure logging plugins subsequently run when this plugin
  terminates.
  [#3513](https://github.com/Kong/kong/pull/3513)

##### Admin API

- Requests to `/healthy` and `/unhealthy` endpoints for upstream health checks
  now properly propagate the new state to other nodes of a Kong cluster.
  [#3464](https://github.com/Kong/kong/pull/3464)
- Do not produce an HTTP 500 error when POST-ing to `/services` with an empty
  `url` argument.
  [#3452](https://github.com/Kong/kong/pull/3452)
- Ensure foreign keys are required when creating child entities (e.g.
  `service.id` when creating a Route). Previously some rows could have an empty
  `service_id` field.
  [#3548](https://github.com/Kong/kong/pull/3548)
- Better type inference in new endpoints (e.g. `/services`, `/routes`,
  `/consumers`) when using `application/x-www-form-urlencoded` MIME type.
  [#3416](https://github.com/Kong/kong/pull/3416)

[Back to TOC](#table-of-contents)

## [0.13.1] - 2018/04/23

This release contains numerous bug fixes and a few convenience features.
Notably, a best-effort/backwards-compatible approach is followed to resolve
`no memory` errors caused by the fragmentation of shared memory between the
core and plugins.

### Added

##### Core

- Cache misses are now stored in a separate shared memory zone from hits if
  such a zone is defined. This reduces cache turnover and can increase the
  cache hit ratio quite considerably.
  Users with a custom Nginx template are advised to define such a zone to
  benefit from this behavior:
  `lua_shared_dict kong_db_cache_miss 12m;`.
- We now ensure that the Cassandra or PostgreSQL instance Kong is connecting
  to falls within the supported version range. Deprecated versions result in
  warning logs. As a reminder, Kong 0.13.x supports Cassandra 2.2+,
  and PostgreSQL 9.5+. Cassandra 2.1 and PostgreSQL 9.4 are supported, but
  deprecated.
  [#3310](https://github.com/Kong/kong/pull/3310)
- HTTP 494 errors thrown by Nginx are now caught by Kong and produce a native,
  Kong-friendly response.
  Thanks [@ti-mo](https://github.com/ti-mo) for the contribution!
  [#3112](https://github.com/Kong/kong/pull/3112)

##### CLI

- Report errors when compiling custom Nginx templates.
  [#3294](https://github.com/Kong/kong/pull/3294)

##### Admin API

- Friendlier behavior of Routes schema validation: PATCH requests can be made
  without specifying all three of `methods`, `hosts`, or `paths` if at least
  one of the three is specified in the body.
  [#3364](https://github.com/Kong/kong/pull/3364)

##### Plugins

- jwt: Support for identity providers using JWKS by ensuring the
  `config.key_claim_name` values is looked for in the token header.
  Thanks [@brycehemme](https://github.com/brycehemme) for the contribution!
  [#3313](https://github.com/Kong/kong/pull/3313)
- basic-auth: Allow specifying empty passwords.
  Thanks [@zhouzhuojie](https://github.com/zhouzhuojie) and
  [@perryao](https://github.com/perryao) for the contributions!
  [#3243](https://github.com/Kong/kong/pull/3243)

### Fixed

##### Core

- Numerous users have reported `no memory` errors which were caused by
  circumstantial memory fragmentation. Such errors, while still possible if
  plugin authors are not careful, should now mostly be addressed.
  [#3311](https://github.com/Kong/kong/pull/3311)

  **If you are using a custom Nginx template, be sure to define the following
  shared memory zones to benefit from these fixes**:

  ```
  lua_shared_dict kong_db_cache_miss 12m;
  lua_shared_dict kong_rate_limiting_counters 12m;
  ```

##### CLI

- Redirect Nginx's stdout and stderr output to `kong start` when
  `nginx_daemon` is enabled (such as when using the Kong Docker image). This
  also prevents growing log files when Nginx redirects logs to `/dev/stdout`
  and `/dev/stderr` but `nginx_daemon` is disabled.
  [#3297](https://github.com/Kong/kong/pull/3297)

##### Admin API

- Set a Service's `port` to `443` when the `url` convenience parameter uses
  the `https://` scheme.
  [#3358](https://github.com/Kong/kong/pull/3358)
- Ensure PATCH requests do not return an error when un-setting foreign key
  fields with JSON `null`.
  [#3355](https://github.com/Kong/kong/pull/3355)
- Ensure the `/plugin/schema/:name` endpoint does not corrupt plugins' schemas.
  [#3348](https://github.com/Kong/kong/pull/3348)
- Properly URL-decode path segments of plugins endpoints accepting spaces
  (e.g. `/consumers/<consumer>/basic-auth/John%20Doe/`).
  [#3250](https://github.com/Kong/kong/pull/3250)
- Properly serialize boolean filtering values when using Cassandra.
  [#3362](https://github.com/Kong/kong/pull/3362)

##### Plugins

- rate-limiting/response-rate-limiting:
  - If defined in the Nginx configuration, will use a dedicated
    `lua_shared_dict` instead of using the `kong_cache` shared memory zone.
    This prevents memory fragmentation issues resulting in `no memory` errors
    observed by numerous users. Users with a custom Nginx template are advised
    to define such a zone to benefit from this fix:
    `lua_shared_dict kong_rate_limiting_counters 12m;`.
    [#3311](https://github.com/Kong/kong/pull/3311)
  - When using the Redis strategy, ensure the correct Redis database is
    selected. This issue could occur when several request and response
    rate-limiting were configured using different Redis databases.
    Thanks [@mengskysama](https://github.com/mengskysama) for the patch!
    [#3293](https://github.com/Kong/kong/pull/3293)
- key-auth: Respect request MIME type when re-encoding the request body
  if both `config.key_in_body` and `config.hide_credentials` are enabled.
  Thanks [@p0pr0ck5](https://github.com/p0pr0ck5) for the patch!
  [#3213](https://github.com/Kong/kong/pull/3213)
- oauth2: Return HTTP 400 on invalid `scope` type.
  Thanks [@Gman98ish](https://github.com/Gman98ish) for the patch!
  [#3206](https://github.com/Kong/kong/pull/3206)
- ldap-auth: Ensure the plugin does not throw errors when configured as a
  global plugin.
  [#3354](https://github.com/Kong/kong/pull/3354)
- hmac-auth: Verify signature against non-normalized (`$request_uri`) request
  line (instead of `$uri`).
  [#3339](https://github.com/Kong/kong/pull/3339)
- aws-lambda: Fix a typo in upstream headers sent to the function. We now
  properly send the `X-Amz-Log-Type` header.
  [#3398](https://github.com/Kong/kong/pull/3398)

[Back to TOC](#table-of-contents)

## [0.13.0] - 2018/03/22

This release introduces two new core entities that will improve the way you
configure Kong: **Routes** & **Services**. Those entities replace the "API"
entity and simplify the setup of non-naive use-cases by providing better
separation of concerns and allowing for plugins to be applied to specific
**endpoints**.

As usual, major version upgrades require database migrations and changes to
the Nginx configuration file (if you customized the default template).
Please take a few minutes to read the [0.13 Upgrade
Path](https://github.com/Kong/kong/blob/master/UPGRADE.md#upgrade-to-013x) for
more details regarding breaking changes and migrations before planning to
upgrade your Kong cluster.

### Breaking Changes

##### Configuration

- :warning: The `proxy_listen` and `admin_listen` configuration values have a
  new syntax. This syntax is more aligned with that of NGINX and is more
  powerful while also simpler. As a result, the following configuration values
  have been removed because superfluous: `ssl`, `admin_ssl`, `http2`,
  `admin_http2`, `proxy_listen_ssl`, and `admin_listen_ssl`.
  [#3147](https://github.com/Kong/kong/pull/3147)

##### Plugins

- :warning: galileo: As part of the Galileo deprecation path, the galileo
  plugin is not enabled by default anymore, although still bundled with 0.13.
  Users are advised to stop using the plugin, but for the time being can keep
  enabling it by adding it to the `custom_plugin` configuration value.
  [#3233](https://github.com/Kong/kong/pull/3233)
- :warning: rate-limiting (Cassandra): The default migration for including
  Routes and Services in plugins will remove and re-create the Cassandra
  rate-limiting counters table. This means that users that were rate-limited
  because of excessive API consumption will be able to consume the API until
  they reach their limit again. There is no such data deletion in PosgreSQL.
  [def201f](https://github.com/Kong/kong/commit/def201f566ccf2dd9b670e2f38e401a0450b1cb5)

### Changes

##### Dependencies

- **Note to Docker users**: The `latest` tag on Docker Hub now points to the
  **alpine** image instead of CentOS. This also applies to the `0.13.0` tag.
- The OpenResty version shipped with our default packages has been bumped to
  `1.13.6.1`. The 0.13.0 release should still be compatible with the OpenResty
  `1.11.2.x` series for the time being.
- Bumped [lua-resty-dns-client](https://github.com/Kong/lua-resty-dns-client)
  to `2.0.0`.
  [#3220](https://github.com/Kong/kong/pull/3220)
- Bumped [lua-resty-http](https://github.com/pintsized/lua-resty-http) to
  `0.12`.
  [#3196](https://github.com/Kong/kong/pull/3196)
- Bumped [lua-multipart](https://github.com/Kong/lua-multipart) to `0.5.5`.
  [#3318](https://github.com/Kong/kong/pull/3318)
- Bumped [lua-resty-healthcheck](https://github.com/Kong/lua-resty-healthcheck)
  to `0.4.0`.
  [#3321](https://github.com/Kong/kong/pull/3321)

### Additions

##### Configuration

- :fireworks: Support for **control-plane** and **data-plane** modes. The new
  syntax of `proxy_listen` and `admin_listen` supports `off`, which
  disables either one of those interfaces. It is now simpler than ever to
  make a Kong node "Proxy only" (data-plane) or "Admin only" (control-plane).
  [#3147](https://github.com/Kong/kong/pull/3147)

##### Core

- :fireworks: This release introduces two new entities: **Routes** and
  **Services**. Those entities will provide a better separation of concerns
  than the "API" entity offers. Routes will define rules for matching a
  client's request (e.g., method, host, path...), and Services will represent
  upstream services (or backends) that Kong should proxy those requests to.
  Plugins can also be added to both Routes and Services, enabling use-cases to
  apply plugins more granularly (e.g., per endpoint).
  Following this addition, the API entity and related Admin API endpoints are
  now deprecated. This release is backwards-compatible with the previous model
  and all of your currently defined APIs and matching rules are still
  supported, although we advise users to migrate to Routes and Services as soon
  as possible.
  [#3224](https://github.com/Kong/kong/pull/3224)

##### Admin API

- :fireworks: New endpoints: `/routes` and `/services` to interact with the new
  core entities. More specific endpoints are also available such as
  `/services/{service id or name}/routes`,
  `/services/{service id or name}/plugins`, and `/routes/{route id}/plugins`.
  [#3224](https://github.com/Kong/kong/pull/3224)
- :fireworks: Our new endpoints (listed above) provide much better responses
  with regards to producing responses for incomplete entities, errors, etc...
  In the future, existing endpoints will gradually be moved to using this new
  Admin API content producer.
  [#3224](https://github.com/Kong/kong/pull/3224)
- :fireworks: Improved argument parsing in form-urlencoded requests to the new
  endpoints as well.
  Kong now expects the following syntaxes for representing
  arrays: `hosts[]=a.com&hosts[]=b.com`, `hosts[1]=a.com&hosts[2]=b.com`, which
  avoid comma-separated arrays and related issues that can arise.
  In the future, existing endpoints will gradually be moved to using this new
  Admin API content parser.
  [#3224](https://github.com/Kong/kong/pull/3224)

##### Plugins

- jwt: `ngx.ctx.authenticated_jwt_token` is available for other plugins to use.
  [#2988](https://github.com/Kong/kong/pull/2988)
- statsd: The fields `host`, `port` and `metrics` are no longer marked as
  "required", since they have a default value.
  [#3209](https://github.com/Kong/kong/pull/3209)

### Fixes

##### Core

- Fix an issue causing nodes in a cluster to use the default health checks
  configuration when the user configured them from another node (event
  propagated via the cluster).
  [#3319](https://github.com/Kong/kong/pull/3319)
- Increase the default load balancer wheel size from 100 to 10.000. This allows
  for a better distribution of the load between Targets in general.
  [#3296](https://github.com/Kong/kong/pull/3296)

##### Admin API

- Fix several issues with application/multipart MIME type parsing of payloads.
  [#3318](https://github.com/Kong/kong/pull/3318)
- Fix several issues with the parsing of health checks configuration values.
  [#3306](https://github.com/Kong/kong/pull/3306)
  [#3321](https://github.com/Kong/kong/pull/3321)

[Back to TOC](#table-of-contents)

## [0.12.3] - 2018/03/12

### Fixed

- Suppress a memory leak in the core introduced in 0.12.2.
  Thanks [@mengskysama](https://github.com/mengskysama) for the report.
  [#3278](https://github.com/Kong/kong/pull/3278)

[Back to TOC](#table-of-contents)

## [0.12.2] - 2018/02/28

### Added

##### Core

- Load balancers now log DNS errors to facilitate debugging.
  [#3177](https://github.com/Kong/kong/pull/3177)
- Reports now can include custom immutable values.
  [#3180](https://github.com/Kong/kong/pull/3180)

##### CLI

- The `kong migrations reset` command has a new `--yes` flag. This flag makes
  the command run non-interactively, and ensures no confirmation prompt will
  occur.
  [#3189](https://github.com/Kong/kong/pull/3189)

##### Admin API

- A new endpoint `/upstreams/:upstream_id/health` will return the health of the
  specified upstream.
  [#3232](https://github.com/Kong/kong/pull/3232)
- The `/` endpoint in the Admin API now exposes the `node_id` field.
  [#3234](https://github.com/Kong/kong/pull/3234)

### Fixed

##### Core

- HTTP/1.0 requests without a Host header are routed instead of being rejected.
  HTTP/1.1 requests without a Host are considered invalid and will still be
  rejected.
  Thanks to [@rainiest](https://github.com/rainest) for the patch!
  [#3216](https://github.com/Kong/kong/pull/3216)
- Fix the load balancer initialization when some Targets would contain
  hostnames.
  [#3187](https://github.com/Kong/kong/pull/3187)
- Fix incomplete handling of errors when initializing DAO objects.
  [637532e](https://github.com/Kong/kong/commit/637532e05d8ed9a921b5de861cc7f463e96c6e04)
- Remove bogus errors in the logs provoked by healthcheckers between the time
  they are unregistered and the time they are garbage-collected
  ([#3207](https://github.com/Kong/kong/pull/3207)) and when receiving an HTTP
  status not tracked by healthy or unhealthy lists
  ([c8eb5ae](https://github.com/Kong/kong/commit/c8eb5ae28147fc02473c05a7b1dbf502fbb64242)).
- Fix soft errors not being handled correctly inside the Kong cache.
  [#3150](https://github.com/Kong/kong/pull/3150)

##### Migrations

- Better handling of already existing Cassandra keyspaces in migrations.
  [#3203](https://github.com/Kong/kong/pull/3203).
  Thanks to [@pamiel](https://github.com/pamiel) for the patch!

##### Admin API

- Ensure `GET /certificates/{uuid}` does not return HTTP 500 when the given
  identifier does not exist.
  Thanks to [@vdesjardins](https://github.com/vdesjardins) for the patch!
  [#3148](https://github.com/Kong/kong/pull/3148)

[Back to TOC](#table-of-contents)

## [0.12.1] - 2018/01/18

This release addresses a few issues encountered with 0.12.0, including one
which would prevent upgrading from a previous version. The [0.12 Upgrade
Path](https://github.com/Kong/kong/blob/master/UPGRADE.md)
is still relevant for upgrading existing clusters to 0.12.1.

### Fixed

- Fix a migration between previous Kong versions and 0.12.0.
  [#3159](https://github.com/Kong/kong/pull/3159)
- Ensure Lua errors are propagated when thrown in the `access` handler by
  plugins.
  [38580ff](https://github.com/Kong/kong/commit/38580ff547cbd4a557829e3ad135cd6a0f821f7c)

[Back to TOC](#table-of-contents)

## [0.12.0] - 2018/01/16

This major release focuses on two new features we are very excited about:
**health checks** and **hash based load balancing**!

We also took this as an opportunity to fix a few prominent issues, sometimes
at the expense of breaking changes but overall improving the flexibility and
usability of Kong! Do keep in mind that this is a major release, and as such,
that we require of you to run the **migrations step**, via the
`kong migrations up` command.

Please take a few minutes to thoroughly read the [0.12 Upgrade
Path](https://github.com/Kong/kong/blob/master/UPGRADE.md#upgrade-to-012x)
for more details regarding breaking changes and migrations before planning to
upgrade your Kong cluster.

### Deprecation notices

Starting with 0.12.0, we are announcing the deprecation of older versions
of our supported databases:

- Support for PostgreSQL 9.4 is deprecated. Users are advised to upgrade to
  9.5+
- Support for Cassandra 2.1 and below is deprecated. Users are advised to
  upgrade to 2.2+

Note that the above deprecated versions are still supported in this release,
but will be dropped in subsequent ones.

### Breaking changes

##### Core

- :warning: The required OpenResty version has been bumped to 1.11.2.5. If you
  are installing Kong from one of our distribution packages, you are not
  affected by this change.
  [#3097](https://github.com/Kong/kong/pull/3097)
- :warning: As Kong now executes subsequent plugins when a request is being
  short-circuited (e.g. HTTP 401 responses from auth plugins), plugins that
  run in the header or body filter phases will be run upon such responses
  from the access phase. We consider this change a big improvement in the
  Kong run-loop as it allows for more flexibility for plugins. However, it is
  unlikely, but possible that some of these plugins (e.g. your custom plugins)
  now run in scenarios where they were not previously expected to run.
  [#3079](https://github.com/Kong/kong/pull/3079)

##### Admin API

- :warning: By default, the Admin API now only listens on the local interface.
  We consider this change to be an improvement in the default security policy
  of Kong. If you are already using Kong, and your Admin API still binds to all
  interfaces, consider updating it as well. You can do so by updating the
  `admin_listen` configuration value, like so: `admin_listen = 127.0.0.1:8001`.
  Thanks [@pduldig-at-tw](https://github.com/pduldig-at-tw) for the suggestion
  and the patch.
  [#3016](https://github.com/Kong/kong/pull/3016)

  :red_circle: **Note to Docker users**: Beware of this change as you may have
  to ensure that your Admin API is reachable via the host's interface.
  You can use the `-e KONG_ADMIN_LISTEN` argument when provisioning your
  container(s) to update this value; for example,
  `-e KONG_ADMIN_LISTEN=0.0.0.0:8001`.

- :warning: To reduce confusion, the `/upstreams/:upstream_name_or_id/targets/`
  has been updated to not show the full list of Targets anymore, but only
  the ones that are currently active in the load balancer. To retrieve the full
  history of Targets, you can now query
  `/upstreams/:upstream_name_or_id/targets/all`. The
  `/upstreams/:upstream_name_or_id/targets/active` endpoint has been removed.
  Thanks [@hbagdi](https://github.com/hbagdi) for tackling this backlog item!
  [#3049](https://github.com/Kong/kong/pull/3049)
- :warning: The `orderlist` property of Upstreams has been removed, along with
  any confusion it may have brought. The balancer is now able to fully function
  without it, yet with the same level of entropy in its load distribution.
  [#2748](https://github.com/Kong/kong/pull/2748)

##### CLI

- :warning: The `$ kong compile` command which was deprecated in 0.11.0 has
  been removed.
  [#3069](https://github.com/Kong/kong/pull/3069)

##### Plugins

- :warning: In logging plugins, the `request.request_uri` field has been
  renamed to `request.url`.
  [#2445](https://github.com/Kong/kong/pull/2445)
  [#3098](https://github.com/Kong/kong/pull/3098)

### Added

##### Core

- :fireworks: Support for **health checks**! Kong can now short-circuit some
  of your upstream Targets (replicas) from its load balancer when it encounters
  too many TCP or HTTP errors. You can configure the number of failures, or the
  HTTP status codes that should be considered invalid, and Kong will monitor
  the failures and successes of proxied requests to each upstream Target. We
  call this feature **passive health checks**.
  Additionally, you can configure **active health checks**, which will make
  Kong perform periodic HTTP test requests to actively monitor the health of
  your upstream services, and pre-emptively short-circuit them.
  Upstream Targets can be manually taken up or down via two new Admin API
  endpoints: `/healthy` and `/unhealthy`.
  [#3096](https://github.com/Kong/kong/pull/3096)
- :fireworks: Support for **hash based load balancing**! Kong now offers
  consistent hashing/sticky sessions load balancing capabilities via the new
  `hash_*` attributes of the Upstream entity. Hashes can be based off client
  IPs, request headers, or Consumers!
  [#2875](https://github.com/Kong/kong/pull/2875)
- :fireworks: Logging plugins now log requests that were short-circuited by
  Kong! (e.g. HTTP 401 responses from auth plugins or HTTP 429 responses from
  rate limiting plugins, etc.) Kong now executes any subsequent plugins once a
  request has been short-circuited. Your plugin must be using the
  `kong.tools.responses` module for this behavior to be respected.
  [#3079](https://github.com/Kong/kong/pull/3079)
- Kong is now compatible with OpenResty up to version 1.13.6.1. Be aware that
  the recommended (and default) version shipped with this release is still
  1.11.2.5.
  [#3070](https://github.com/Kong/kong/pull/3070)

##### CLI

- `$ kong start` now considers the commonly used `/opt/openresty` prefix when
  searching for the `nginx` executable.
  [#3074](https://github.com/Kong/kong/pull/3074)

##### Admin API

- Two new endpoints, `/healthy` and `/unhealthy` can be used to manually bring
  upstream Targets up or down, as part of the new health checks feature of the
  load balancer.
  [#3096](https://github.com/Kong/kong/pull/3096)

##### Plugins

- logging plugins: A new field `upstream_uri` now logs the value of the
  upstream request's path. This is useful to help debugging plugins or setups
  that aim at rewriting a request's URL during proxying.
  Thanks [@shiprabehera](https://github.com/shiprabehera) for the patch!
  [#2445](https://github.com/Kong/kong/pull/2445)
- tcp-log: Support for TLS handshake with the logs recipients for secure
  transmissions of logging data.
  [#3091](https://github.com/Kong/kong/pull/3091)
- jwt: Support for JWTs passed in cookies. Use the new `config.cookie_names`
  property to configure the behavior to your liking.
  Thanks [@mvanholsteijn](https://github.com/mvanholsteijn) for the patch!
  [#2974](https://github.com/Kong/kong/pull/2974)
- oauth2
    - New `config.auth_header_name` property to customize the authorization
      header's name.
      Thanks [@supraja93](https://github.com/supraja93)
      [#2928](https://github.com/Kong/kong/pull/2928)
    - New `config.refresh_ttl` property to customize the TTL of refresh tokens,
      previously hard-coded to 14 days.
      Thanks [@bob983](https://github.com/bob983) for the patch!
      [#2942](https://github.com/Kong/kong/pull/2942)
    - Avoid an error in the logs when trying to retrieve an access token from
      a request without a body.
      Thanks [@WALL-E](https://github.com/WALL-E) for the patch.
      [#3063](https://github.com/Kong/kong/pull/3063)
- ldap: New `config.header_type` property to customize the authorization method
  in the `Authorization` header.
  Thanks [@francois-maillard](https://github.com/francois-maillard) for the
  patch!
  [#2963](https://github.com/Kong/kong/pull/2963)

### Fixed

##### CLI

- Fix a potential vulnerability in which an attacker could read the Kong
  configuration file with insufficient permissions for a short window of time
  while Kong is being started.
  [#3057](https://github.com/Kong/kong/pull/3057)
- Proper log message upon timeout in `$ kong quit`.
  [#3061](https://github.com/Kong/kong/pull/3061)

##### Admin API

- The `/certificates` endpoint now properly supports the `snis` parameter
  in PUT and PATCH requests.
  Thanks [@hbagdi](https://github.com/hbagdi) for the contribution!
  [#3040](https://github.com/Kong/kong/pull/3040)
- Avoid sending the `HTTP/1.1 415 Unsupported Content Type` response when
  receiving a request with a valid `Content-Type`, but with an empty payload.
  [#3077](https://github.com/Kong/kong/pull/3077)

##### Plugins

- basic-auth:
    - Accept passwords containing `:`.
      Thanks [@nico-acidtango](https://github.com/nico-acidtango) for the patch!
      [#3014](https://github.com/Kong/kong/pull/3014)
    - Performance improvements, courtesy of
      [@nico-acidtango](https://github.com/nico-acidtango)
      [#3014](https://github.com/Kong/kong/pull/3014)

[Back to TOC](#table-of-contents)

## [0.11.2] - 2017/11/29

### Added

##### Plugins

- key-auth: New endpoints to manipulate API keys.
  Thanks [@hbagdi](https://github.com/hbagdi) for the contribution.
  [#2955](https://github.com/Kong/kong/pull/2955)
    - `/key-auths/` to paginate through all keys.
    - `/key-auths/:credential_key_or_id/consumer` to retrieve the Consumer
      associated with a key.
- basic-auth: New endpoints to manipulate basic-auth credentials.
  Thanks [@hbagdi](https://github.com/hbagdi) for the contribution.
  [#2998](https://github.com/Kong/kong/pull/2998)
    - `/basic-auths/` to paginate through all basic-auth credentials.
    - `/basic-auths/:credential_username_or_id/consumer` to retrieve the
      Consumer associated with a credential.
- jwt: New endpoints to manipulate JWTs.
  Thanks [@hbagdi](https://github.com/hbagdi) for the contribution.
  [#3003](https://github.com/Kong/kong/pull/3003)
    - `/jwts/` to paginate through all JWTs.
    - `/jwts/:jwt_key_or_id/consumer` to retrieve the Consumer
      associated with a JWT.
- hmac-auth: New endpoints to manipulate hmac-auth credentials.
  Thanks [@hbagdi](https://github.com/hbagdi) for the contribution.
  [#3009](https://github.com/Kong/kong/pull/3009)
    - `/hmac-auths/` to paginate through all hmac-auth credentials.
    - `/hmac-auths/:hmac_username_or_id/consumer` to retrieve the Consumer
      associated with a credential.
- acl: New endpoints to manipulate ACLs.
  Thanks [@hbagdi](https://github.com/hbagdi) for the contribution.
  [#3039](https://github.com/Kong/kong/pull/3039)
    - `/acls/` to paginate through all ACLs.
    - `/acls/:acl_id/consumer` to retrieve the Consumer
      associated with an ACL.

### Fixed

##### Core

- Avoid logging some unharmful error messages related to clustering.
  [#3002](https://github.com/Kong/kong/pull/3002)
- Improve performance and memory footprint when parsing multipart request
  bodies.
  [Kong/lua-multipart#13](https://github.com/Kong/lua-multipart/pull/13)

##### Configuration

- Add a format check for the `admin_listen_ssl` property, ensuring it contains
  a valid port.
  [#3031](https://github.com/Kong/kong/pull/3031)

##### Admin API

- PUT requests with payloads containing non-existing primary keys for entities
  now return HTTP 404 Not Found, instead of HTTP 200 OK without a response
  body.
  [#3007](https://github.com/Kong/kong/pull/3007)
- On the `/` endpoint, ensure `enabled_in_cluster` shows up as an empty JSON
  Array (`[]`), instead of an empty JSON Object (`{}`).
  Thanks [@hbagdi](https://github.com/hbagdi) for the patch!
  [#2982](https://github.com/Kong/kong/issues/2982)

##### Plugins

- hmac-auth: Better parsing of the `Authorization` header to avoid internal
  errors resulting in HTTP 500.
  Thanks [@mvanholsteijn](https://github.com/mvanholsteijn) for the patch!
  [#2996](https://github.com/Kong/kong/pull/2996)
- Improve the performance of the rate-limiting and response-rate-limiting
  plugins when using the Redis policy.
  [#2956](https://github.com/Kong/kong/pull/2956)
- Improve the performance of the response-transformer plugin.
  [#2977](https://github.com/Kong/kong/pull/2977)

## [0.11.1] - 2017/10/24

### Changed

##### Configuration

- Drop the `lua_code_cache` configuration property. This setting has been
  considered harmful since 0.11.0 as it interferes with Kong's internals.
  [#2854](https://github.com/Kong/kong/pull/2854)

### Fixed

##### Core

- DNS: SRV records pointing to an A record are now properly handled by the
  load balancer when `preserve_host` is disabled. Such records used to throw
  Lua errors on the proxy code path.
  [Kong/lua-resty-dns-client#19](https://github.com/Kong/lua-resty-dns-client/pull/19)
- Fixed an edge-case where `preserve_host` would sometimes craft an upstream
  request with a Host header from a previous client request instead of the
  current one.
  [#2832](https://github.com/Kong/kong/pull/2832)
- Ensure APIs with regex URIs are evaluated in the order that they are created.
  [#2924](https://github.com/Kong/kong/pull/2924)
- Fixed a typo that caused the load balancing components to ignore the Upstream
  slots property.
  [#2747](https://github.com/Kong/kong/pull/2747)

##### CLI

- Fixed the verification of self-signed SSL certificates for PostgreSQL and
  Cassandra in the `kong migrations` command. Self-signed SSL certificates are
  now properly verified during migrations according to the
  `lua_ssl_trusted_certificate` configuration property.
  [#2908](https://github.com/Kong/kong/pull/2908)

##### Admin API

- The `/upstream/{upstream}/targets/active` endpoint used to return HTTP
  `405 Method Not Allowed` when called with a trailing slash. Both notations
  (with and without the trailing slash) are now supported.
  [#2884](https://github.com/Kong/kong/pull/2884)

##### Plugins

- bot-detection: Fixed an issue which would prevent the plugin from running and
  result in an HTTP `500` error if configured globally.
  [#2906](https://github.com/Kong/kong/pull/2906)
- ip-restriction: Fixed support for the `0.0.0.0/0` CIDR block. This block is
  now supported and won't trigger an error when used in the `whitelist` or
  `blacklist` properties.
  [#2918](https://github.com/Kong/kong/pull/2918)

### Added

##### Plugins

- aws-lambda: Added support to forward the client request's HTTP method,
  headers, URI, and body to the Lambda function.
  [#2823](https://github.com/Kong/kong/pull/2823)
- key-auth: New `run_on_preflight` configuration option to control
  authentication on preflight requests.
  [#2857](https://github.com/Kong/kong/pull/2857)
- jwt: New `run_on_preflight` configuration option to control authentication
  on preflight requests.
  [#2857](https://github.com/Kong/kong/pull/2857)

##### Plugin development

- Ensure migrations have valid, unique names to avoid conflicts between custom
  plugins.
  Thanks [@ikogan](https://github.com/ikogan) for the patch!
  [#2821](https://github.com/Kong/kong/pull/2821)

### Improved

##### Migrations & Deployments

- Improve migrations reliability for future major releases.
  [#2869](https://github.com/Kong/kong/pull/2869)

##### Plugins

- Improve the performance of the acl and oauth2 plugins.
  [#2736](https://github.com/Kong/kong/pull/2736)
  [#2806](https://github.com/Kong/kong/pull/2806)

[Back to TOC](#table-of-contents)

## [0.10.4] - 2017/10/24

### Fixed

##### Core

- DNS: SRV records pointing to an A record are now properly handled by the
  load balancer when `preserve_host` is disabled. Such records used to throw
  Lua errors on the proxy code path.
  [Kong/lua-resty-dns-client#19](https://github.com/Kong/lua-resty-dns-client/pull/19)
- HTTP `400` errors thrown by Nginx are now correctly caught by Kong and return
  a native, Kong-friendly response.
  [#2476](https://github.com/Mashape/kong/pull/2476)
- Fix an edge-case where an API with multiple `uris` and `strip_uri = true`
  would not always strip the client URI.
  [#2562](https://github.com/Mashape/kong/issues/2562)
- Fix an issue where Kong would match an API with a shorter URI (from its
  `uris` value) as a prefix instead of a longer, matching prefix from
  another API.
  [#2662](https://github.com/Mashape/kong/issues/2662)
- Fixed a typo that caused the load balancing components to ignore the
  Upstream `slots` property.
  [#2747](https://github.com/Mashape/kong/pull/2747)

##### Configuration

- Octothorpes (`#`) can now be escaped (`\#`) and included in the Kong
  configuration values such as your datastore passwords or usernames.
  [#2411](https://github.com/Mashape/kong/pull/2411)

##### Admin API

- The `data` response field of the `/upstreams/{upstream}/targets/active`
  Admin API endpoint now returns a list (`[]`) instead of an object (`{}`)
  when no active targets are present.
  [#2619](https://github.com/Mashape/kong/pull/2619)

##### Plugins

- datadog: Avoid a runtime error if the plugin is configured as a global plugin
  but the downstream request did not match any configured API.
  Thanks [@kjsteuer](https://github.com/kjsteuer) for the fix!
  [#2702](https://github.com/Mashape/kong/pull/2702)
- ip-restriction: Fixed support for the `0.0.0.0/0` CIDR block. This block is
  now supported and won't trigger an error when used in the `whitelist` or
  `blacklist` properties.
  [#2918](https://github.com/Mashape/kong/pull/2918)

[Back to TOC](#table-of-contents)

## [0.11.0] - 2017/08/16

The latest and greatest version of Kong features improvements all over the
board for a better and easier integration with your infrastructure!

The highlights of this release are:

- Support for **regex URIs** in routing, one of the oldest requested
  features from the community.
- Support for HTTP/2 traffic from your clients.
- Kong does not depend on Serf anymore, which makes deployment and networking
  requirements **considerably simpler**.
- A better integration with orchestration tools thanks to the support for **non
  FQDNs** in Kong's DNS resolver.

As per usual, our major releases include datastore migrations which are
considered **breaking changes**. Additionally, this release contains numerous
breaking changes to the deployment process and proxying behavior that you
should be familiar with.

We strongly advise that you read this changeset thoroughly, as well as the
[0.11 Upgrade Path](https://github.com/Kong/kong/blob/master/UPGRADE.md#upgrade-to-011x)
if you are planning to upgrade a Kong cluster.

### Breaking changes

##### Configuration

- :warning: Numerous updates were made to the Nginx configuration template.
  If you are using a custom template, you **must** apply those
  modifications. See the [0.11 Upgrade
  Path](https://github.com/Kong/kong/blob/master/UPGRADE.md#upgrade-to-011x)
  for a complete list of changes to apply.

##### Migrations & Deployment

- :warning: Migrations are **not** executed automatically by `kong start`
  anymore. Migrations are now a **manual** process, which must be executed via
  the `kong migrations` command. In practice, this means that you have to run
  `kong migrations up [-c kong.conf]` in one of your nodes **before** starting
  your Kong nodes. This command should be run from a **single** node/container
  to avoid several nodes running migrations concurrently and potentially
  corrupting your database. Once the migrations are up-to-date, it is
  considered safe to start multiple Kong nodes concurrently.
  [#2421](https://github.com/Kong/kong/pull/2421)
- :warning: :fireworks: Serf is **not** a dependency anymore. Kong nodes now
  handle cache invalidation events via a built-in database polling mechanism.
  See the new "Datastore Cache" section of the configuration file which
  contains 3 new documented properties: `db_update_frequency`,
  `db_update_propagation`, and `db_cache_ttl`. If you are using Cassandra, you
  **should** pay a particular attention to the `db_update_propagation` setting,
  as you **should not** use the default value of `0`.
  [#2561](https://github.com/Kong/kong/pull/2561)

##### Core

- :warning: Kong now requires OpenResty `1.11.2.4`. OpenResty's LuaJIT can
  now be built with Lua 5.2 compatibility.
  [#2489](https://github.com/Kong/kong/pull/2489)
  [#2790](https://github.com/Kong/kong/pull/2790)
- :warning: Previously, the `X-Forwarded-*` and `X-Real-IP` headers were
  trusted from any client by default, and forwarded upstream. With the
  introduction of the new `trusted_ips` property (see the below "Added"
  section) and to enforce best security practices, Kong *does not* trust
  any client IP address by default anymore. This will make Kong *not*
  forward incoming `X-Forwarded-*` headers if not coming from configured,
  trusted IP addresses blocks. This setting also affects the API
  `check_https` field, which itself relies on *trusted* `X-Forwarded-Proto`
  headers **only**.
  [#2236](https://github.com/Kong/kong/pull/2236)
- :warning: The API Object property `http_if_terminated` is now set to `false`
  by default. For Kong to evaluate the client `X-Forwarded-Proto` header, you
  must now configure Kong to trust the client IP (see above change), **and**
  you must explicitly set this value to `true`. This affects you if you are
  doing SSL termination somewhere before your requests hit Kong, and if you
  have configured `https_only` on the API, or if you use a plugin that requires
  HTTPS traffic (e.g. OAuth2).
  [#2588](https://github.com/Kong/kong/pull/2588)
- :warning: The internal DNS resolver now honours the `search` and `ndots`
  configuration options of your `resolv.conf` file. Make sure that DNS
  resolution is still consistent in your environment, and consider
  eventually not using FQDNs anymore.
  [#2425](https://github.com/Kong/kong/pull/2425)

##### Admin API

- :warning: As a result of the Serf removal, Kong is now entirely stateless,
  and as such, the `/cluster` endpoint has disappeared.
  [#2561](https://github.com/Kong/kong/pull/2561)
- :warning: The Admin API `/status` endpoint does not return a count of the
  database entities anymore. Instead, it now returns a `database.reachable`
  boolean value, which reflects the state of the connection between Kong
  and the underlying database. Please note that this flag **does not**
  reflect the health of the database itself.
  [#2567](https://github.com/Kong/kong/pull/2567)

##### Plugin development

- :warning: The upstream URI is now determined via the Nginx
  `$upstream_uri` variable. Custom plugins using the `ngx.req.set_uri()`
  API will not be taken into consideration anymore. One must now set the
  `ngx.var.upstream_uri` variable from the Lua land.
  [#2519](https://github.com/Kong/kong/pull/2519)
- :warning: The `hooks.lua` module for custom plugins is dropped, along
  with the `database_cache.lua` module. Database entities caching and
  eviction has been greatly improved to simplify and automate most caching
  use-cases. See the [Plugins Development
  Guide](https://getkong.org/docs/0.11.x/plugin-development/entities-cache/)
  and the [0.11 Upgrade
  Path](https://github.com/Kong/kong/blob/master/UPGRADE.md#upgrade-to-011x)
  for more details.
  [#2561](https://github.com/Kong/kong/pull/2561)
- :warning: To ensure that the order of execution of plugins is still the same
  for vanilla Kong installations, we had to update the `PRIORITY` field of some
  of our bundled plugins. If your custom plugin must run after or before a
  specific bundled plugin, you might have to update your plugin's `PRIORITY`
  field as well. The complete list of plugins and their priorities is available
  on the [Plugins Development
  Guide](https://getkong.org/docs/0.11.x/plugin-development/custom-logic/).
  [#2489](https://github.com/Kong/kong/pull/2489)
  [#2813](https://github.com/Kong/kong/pull/2813)

### Deprecated

##### CLI

- The `kong compile` command has been deprecated. Instead, prefer using
  the new `kong prepare` command.
  [#2706](https://github.com/Kong/kong/pull/2706)

### Changed

##### Core

- Performance around DNS resolution has been greatly improved in some
  cases.
  [#2625](https://github.com/Kong/kong/pull/2425)
- Secret values are now generated with a kernel-level, Cryptographically
  Secure PRNG.
  [#2536](https://github.com/Kong/kong/pull/2536)
- The `.kong_env` file created by Kong in its running prefix is now written
  without world-read permissions.
  [#2611](https://github.com/Kong/kong/pull/2611)

##### Plugin development

- The `marshall_event` function on schemas is now ignored by Kong, and can be
  safely removed as the new cache invalidation mechanism natively handles
  safer events broadcasting.
  [#2561](https://github.com/Kong/kong/pull/2561)

### Added

##### Core

- :fireworks: Support for regex URIs! You can now define regexes in your
  APIs `uris` property. Those regexes can have capturing groups which can
  be extracted by Kong during a request, and accessed later in the plugins
  (useful for URI rewriting). See the [Proxy
  Guide](https://getkong.org/docs/0.11.x/proxy/#using-regexes-in-uris) for
  documentation on how to use regex URIs.
  [#2681](https://github.com/Kong/kong/pull/2681)
- :fireworks: Support for HTTP/2. A new `http2` directive now enables
  HTTP/2 traffic on the `proxy_listen_ssl` address.
  [#2541](https://github.com/Kong/kong/pull/2541)
- :fireworks: Support for the `search` and `ndots` configuration options of
  your `resolv.conf` file.
  [#2425](https://github.com/Kong/kong/pull/2425)
- Kong now forwards new headers to your upstream services:
  `X-Forwarded-Host`, `X-Forwarded-Port`, and `X-Forwarded-Proto`.
  [#2236](https://github.com/Kong/kong/pull/2236)
- Support for the PROXY protocol. If the new `real_ip_header` configuration
  property is set to `real_ip_header = proxy_protocol`, then Kong will
  append the `proxy_protocol` parameter to the Nginx `listen` directive of
  the Kong proxy port.
  [#2236](https://github.com/Kong/kong/pull/2236)
- Support for BDR compatibility in the PostgreSQL migrations.
  Thanks [@AlexBloor](https://github.com/AlexBloor) for the patch!
  [#2672](https://github.com/Kong/kong/pull/2672)

##### Configuration

- Support for DNS nameservers specified in IPv6 format.
  [#2634](https://github.com/Kong/kong/pull/2634)
- A few new DNS configuration properties allow you to tweak the Kong DNS
  resolver, and in particular, how it handles the resolution of different
  record types or the eviction of stale records.
  [#2625](https://github.com/Kong/kong/pull/2625)
- A new `trusted_ips` configuration property allows you to define a list of
  trusted IP address blocks that are known to send trusted `X-Forwarded-*`
  headers. Requests from trusted IPs will make Kong forward those headers
  upstream. Requests from non-trusted IP addresses will make Kong override
  the `X-Forwarded-*` headers with its own values. In addition, this
  property also sets the ngx_http_realip_module `set_real_ip_from`
  directive(s), which makes Kong trust the incoming `X-Real-IP` header as
  well, which is used for operations such as rate-limiting by IP address,
  and that Kong forwards upstream as well.
  [#2236](https://github.com/Kong/kong/pull/2236)
- You can now configure the ngx_http_realip_module from the Kong
  configuration.  In addition to `trusted_ips` which sets the
  `set_real_ip_from` directives(s), two new properties, `real_ip_header`
  and `real_ip_recursive` allow you to configure the ngx_http_realip_module
  directives bearing the same name.
  [#2236](https://github.com/Kong/kong/pull/2236)
- Ability to hide Kong-specific response headers. Two new configuration
  fields: `server_tokens` and `latency_tokens` will respectively toggle
  whether the `Server` and `X-Kong-*-Latency` headers should be sent to
  downstream clients.
  [#2259](https://github.com/Kong/kong/pull/2259)
- New configuration property to tune handling request body data via the
  `client_max_body_size` and `client_body_buffer_size` directives
  (mirroring their Nginx counterparts). Note these settings are only
  defined for proxy requests; request body handling in the Admin API
  remains unchanged.
  [#2602](https://github.com/Kong/kong/pull/2602)
- New `error_default_type` configuration property. This setting is to
  specify a MIME type that will be used as the error response body format
  when Nginx encounters an error, but no `Accept` header was present in the
  request. The default value is `text/plain` for backwards compatibility.
  Thanks [@therealgambo](https://github.com/therealgambo) for the
  contribution!
  [#2500](https://github.com/Kong/kong/pull/2500)
- New `nginx_user` configuration property, which interfaces with the Nginx
  `user` directive.
  Thanks [@depay](https://github.com/depay) for the contribution!
  [#2180](https://github.com/Kong/kong/pull/2180)

##### CLI

- New `kong prepare` command to prepare the Kong running prefix (creating
  log files, SSL certificates, etc...) and allow for Kong to be started via
  the `nginx` binary. This is useful for environments like containers,
  where the foreground process should be the Nginx master process. The
  `kong compile` command has been deprecated as a result of this addition.
  [#2706](https://github.com/Kong/kong/pull/2706)

##### Admin API

- Ability to retrieve plugins added to a Consumer via two new endpoints:
  `/consumers/:username_or_id/plugins/` and
  `/consumers/:username_or_id/plugins/:plugin_id`.
  [#2714](https://github.com/Kong/kong/pull/2714)
- Support for JSON `null` in `PATCH` requests to unset a value on any
  entity.
  [#2700](https://github.com/Kong/kong/pull/2700)

##### Plugins

- jwt: Support for RS512 signed tokens.
  Thanks [@sarraz1](https://github.com/sarraz1) for the patch!
  [#2666](https://github.com/Kong/kong/pull/2666)
- rate-limiting/response-ratelimiting: Optionally hide informative response
  headers.
  [#2087](https://github.com/Kong/kong/pull/2087)
- aws-lambda: Define a custom response status when the upstream
  `X-Amz-Function-Error` header is "Unhandled".
  Thanks [@erran](https://github.com/erran) for the contribution!
  [#2587](https://github.com/Kong/kong/pull/2587)
- aws-lambda: Add new AWS regions that were previously unsupported.
  [#2769](https://github.com/Kong/kong/pull/2769)
- hmac: New option to validate the client-provided SHA-256 of the request
  body.
  Thanks [@vaibhavatul47](https://github.com/vaibhavatul47) for the
  contribution!
  [#2419](https://github.com/Kong/kong/pull/2419)
- hmac: Added support for `enforce_headers` option and added HMAC-SHA256,
  HMAC-SHA384, and HMAC-SHA512 support.
  [#2644](https://github.com/Kong/kong/pull/2644)
- statsd: New metrics and more flexible configuration. Support for
  prefixes, configurable stat type, and added metrics.
  [#2400](https://github.com/Kong/kong/pull/2400)
- datadog: New metrics and more flexible configuration. Support for
  prefixes, configurable stat type, and added metrics.
  [#2394](https://github.com/Kong/kong/pull/2394)

### Fixed

##### Core

- Kong now ensures that your clients URIs are transparently proxied
  upstream.  No percent-encoding/decoding or querystring stripping will
  occur anymore.
  [#2519](https://github.com/Kong/kong/pull/2519)
- Fix an issue where Kong would match an API with a shorter URI (from its
  `uris` value) as a prefix instead of a longer, matching prefix from
  another API.
  [#2662](https://github.com/Kong/kong/issues/2662)
- Fix an edge-case where an API with multiple `uris` and `strip_uri = true`
  would not always strip the client URI.
  [#2562](https://github.com/Kong/kong/issues/2562)
- HTTP `400` errors thrown by Nginx are now correctly caught by Kong and return
  a native, Kong-friendly response.
  [#2476](https://github.com/Kong/kong/pull/2476)

##### Configuration

- Octothorpes (`#`) can now be escaped (`\#`) and included in the Kong
  configuration values such as your datastore passwords or usernames.
  [#2411](https://github.com/Kong/kong/pull/2411)

##### Admin API

- The `data` response field of the `/upstreams/{upstream}/targets/active`
  Admin API endpoint now returns a list (`[]`) instead of an object (`{}`)
  when no active targets are present.
  [#2619](https://github.com/Kong/kong/pull/2619)

##### Plugins

- The `unique` constraint on OAuth2 `client_secrets` has been removed.
  [#2447](https://github.com/Kong/kong/pull/2447)
- The `unique` constraint on JWT Credentials `secrets` has been removed.
  [#2548](https://github.com/Kong/kong/pull/2548)
- oauth2: When requesting a token from `/oauth2/token`, one can now pass the
  `client_id` as a request body parameter, while `client_id:client_secret` is
  passed via the Authorization header. This allows for better integration
  with some OAuth2 flows proposed out there, such as from Cloudflare Apps.
  Thanks [@cedum](https://github.com/cedum) for the patch!
  [#2577](https://github.com/Kong/kong/pull/2577)
- datadog: Avoid a runtime error if the plugin is configured as a global plugin
  but the downstream request did not match any configured API.
  Thanks [@kjsteuer](https://github.com/kjsteuer) for the fix!
  [#2702](https://github.com/Kong/kong/pull/2702)
- Logging plugins: the produced logs `latencies.kong` field used to omit the
  time Kong spent in its Load Balancing logic, which includes DNS resolution
  time. This latency is now included in `latencies.kong`.
  [#2494](https://github.com/Kong/kong/pull/2494)

[Back to TOC](#table-of-contents)

## [0.10.3] - 2017/05/24

### Changed

- We noticed that some distribution packages were not
  building OpenResty against a JITable PCRE library. This
  happened on Ubuntu and RHEL environments where OpenResty was
  built against the system's PCRE installation.
  We now compile OpenResty against a JITable PCRE source for
  those platforms, which should result in significant performance
  improvements in regex matching.
  [Mashape/kong-distributions #9](https://github.com/Kong/kong-distributions/pull/9)
- TLS connections are now handled with a modern list of
  accepted ciphers, as per the Mozilla recommended TLS
  ciphers list.
  See https://wiki.mozilla.org/Security/Server_Side_TLS.
  This behavior is configurable via the newly
  introduced configuration properties described in the
  below "Added" section.
- Plugins:
  - rate-limiting: Performance improvements when using the
    `cluster` policy. The number of round trips to the
    database has been limited to the number of configured
    limits.
    [#2488](https://github.com/Kong/kong/pull/2488)

### Added

- New `ssl_cipher_suite` and `ssl_ciphers` configuration
  properties to configure the desired set of accepted ciphers,
  based on the Mozilla recommended TLS ciphers list.
  [#2555](https://github.com/Kong/kong/pull/2555)
- New `proxy_ssl_certificate` and `proxy_ssl_certificate_key`
  configuration properties. These properties configure the
  Nginx directives bearing the same name, to set client
  certificates to Kong when connecting to your upstream services.
  [#2556](https://github.com/Kong/kong/pull/2556)
- Proxy and Admin API access and error log paths are now
  configurable. Access logs can be entirely disabled if
  desired.
  [#2552](https://github.com/Kong/kong/pull/2552)
- Plugins:
  - Logging plugins: The produced logs include a new `tries`
    field which contains, which includes the upstream
    connection successes and failures of the load-balancer.
    [#2429](https://github.com/Kong/kong/pull/2429)
  - key-auth: Credentials can now be sent in the request body.
    [#2493](https://github.com/Kong/kong/pull/2493)
  - cors: Origins can now be defined as regular expressions.
    [#2482](https://github.com/Kong/kong/pull/2482)

### Fixed

- APIs matching: prioritize APIs with longer `uris` when said
  APIs also define `hosts` and/or `methods` as well. Thanks
  [@leonzz](https://github.com/leonzz) for the patch.
  [#2523](https://github.com/Kong/kong/pull/2523)
- SSL connections to Cassandra can now properly verify the
  certificate in use (when `cassandra_ssl_verify` is enabled).
  [#2531](https://github.com/Kong/kong/pull/2531)
- The DNS resolver no longer sends a A or AAAA DNS queries for SRV
  records. This should improve performance by avoiding unnecessary
  lookups.
  [#2563](https://github.com/Kong/kong/pull/2563) &
  [Mashape/lua-resty-dns-client #12](https://github.com/Kong/lua-resty-dns-client/pull/12)
- Plugins
  - All authentication plugins don't throw an error anymore when
    invalid credentials are given and the `anonymous` user isn't
    configured.
    [#2508](https://github.com/Kong/kong/pull/2508)
  - rate-limiting: Effectively use the desired Redis database when
    the `redis` policy is in use and the `config.redis_database`
    property is set.
    [#2481](https://github.com/Kong/kong/pull/2481)
  - cors: The regression introduced in 0.10.1 regarding not
    sending the `*` wildcard when `conf.origin` was not specified
    has been fixed.
    [#2518](https://github.com/Kong/kong/pull/2518)
  - oauth2: properly check the client application ownership of a
    token before refreshing it.
    [#2461](https://github.com/Kong/kong/pull/2461)

[Back to TOC](#table-of-contents)

## [0.10.2] - 2017/05/01

### Changed

- The Kong DNS resolver now honors the `MAXNS` setting (3) when parsing the
  nameservers specified in `resolv.conf`.
  [#2290](https://github.com/Kong/kong/issues/2290)
- Kong now matches incoming requests via the `$request_uri` property, instead
  of `$uri`, in order to better handle percent-encoded URIS. A more detailed
  explanation will be included in the below "Fixed" section.
  [#2377](https://github.com/Kong/kong/pull/2377)
- Upstream calls do not unconditionally include a trailing `/` anymore. See the
  below "Added" section for more details.
  [#2315](https://github.com/Kong/kong/pull/2315)
- Admin API:
  - The "active targets" endpoint now only return the most recent nonzero
    weight Targets, instead of all nonzero weight targets. This is to provide
    a better picture of the Targets currently in use by the Kong load balancer.
    [#2310](https://github.com/Kong/kong/pull/2310)

### Added

- :fireworks: Plugins can implement a new `rewrite` handler to execute code in
  the Nginx rewrite phase. This phase is executed prior to matching a
  registered Kong API, and prior to any authentication plugin. As such, only
  global plugins (neither tied to an API or Consumer) will execute this phase.
  [#2354](https://github.com/Kong/kong/pull/2354)
- Ability for the client to chose whether the upstream request (Kong <->
  upstream) should contain a trailing slash in its URI. Prior to this change,
  Kong 0.10 would unconditionally append a trailing slash to all upstream
  requests. The added functionality is described in
  [#2211](https://github.com/Kong/kong/issues/2211), and was implemented in
  [#2315](https://github.com/Kong/kong/pull/2315).
- Ability to hide Kong-specific response headers. Two new configuration fields:
  `server_tokens` and `latency_tokens` will respectively toggle whether the
  `Server` and `X-Kong-*-Latency` headers should be sent to downstream clients.
  [#2259](https://github.com/Kong/kong/pull/2259)
- New `cassandra_schema_consensus_timeout` configuration property, to allow for
  Kong to wait for the schema consensus of your Cassandra cluster during
  migrations.
  [#2326](https://github.com/Kong/kong/pull/2326)
- Serf commands executed by a running Kong node are now logged in the Nginx
  error logs with a `DEBUG` level.
  [#2410](https://github.com/Kong/kong/pull/2410)
- Ensure the required shared dictionaries are defined in the Nginx
  configuration. This will prevent custom Nginx templates from potentially
  resulting in a breaking upgrade for users.
  [#2466](https://github.com/Kong/kong/pull/2466)
- Admin API:
  - Target Objects can now be deleted with their ID as well as their name. The
    endpoint becomes: `/upstreams/:name_or_id/targets/:target_or_id`.
    [#2304](https://github.com/Kong/kong/pull/2304)
- Plugins:
  - :fireworks: **New Request termination plugin**. This plugin allows to
    temporarily disable an API and return a pre-configured response status and
    body to your client. Useful for use-cases such as maintenance mode for your
    upstream services. Thanks to [@pauldaustin](https://github.com/pauldaustin)
    for the contribution.
    [#2051](https://github.com/Kong/kong/pull/2051)
  - Logging plugins: The produced logs include two new fields: a `consumer`
    field, which contains the properties of the authenticated Consumer
    (`id`, `custom_id`, and `username`), if any, and a `tries` field, which
    includes the upstream connection successes and failures of the load-
    balancer.
    [#2367](https://github.com/Kong/kong/pull/2367)
    [#2429](https://github.com/Kong/kong/pull/2429)
  - http-log: Now set an upstream HTTP basic access authentication header if
    the configured `conf.http_endpoint` parameter includes an authentication
    section. Thanks [@amir](https://github.com/amir) for the contribution.
    [#2432](https://github.com/Kong/kong/pull/2432)
  - file-log: New `config.reopen` property to close and reopen the log file on
    every request, in order to effectively rotate the logs.
    [#2348](https://github.com/Kong/kong/pull/2348)
  - jwt: Returns `401 Unauthorized` on invalid claims instead of the previous
    `403 Forbidden` status.
    [#2433](https://github.com/Kong/kong/pull/2433)
  - key-auth: Allow setting API key header names with an underscore.
    [#2370](https://github.com/Kong/kong/pull/2370)
  - cors: When `config.credentials = true`, we do not send an ACAO header with
    value `*`. The ACAO header value will be that of the request's `Origin: `
    header.
    [#2451](https://github.com/Kong/kong/pull/2451)

### Fixed

- Upstream connections over TLS now set their Client Hello SNI field. The SNI
  value is taken from the upstream `Host` header value, and thus also depends
  on the `preserve_host` setting of your API. Thanks
  [@konrade](https://github.com/konrade) for the original patch.
  [#2225](https://github.com/Kong/kong/pull/2225)
- Correctly match APIs with percent-encoded URIs in their `uris` property.
  Generally, this change also avoids normalizing (and thus, potentially
  altering) the request URI when trying to match an API's `uris` value. Instead
  of relying on the Nginx `$uri` variable, we now use `$request_uri`.
  [#2377](https://github.com/Kong/kong/pull/2377)
- Handle a routing edge-case under some conditions with the `uris` matching
  rule of APIs that would falsely lead Kong into believing no API was matched
  for what would actually be a valid request.
  [#2343](https://github.com/Kong/kong/pull/2343)
- If no API was configured with a `hosts` matching rule, then the
  `preserve_host` flag would never be honored.
  [#2344](https://github.com/Kong/kong/pull/2344)
- The `X-Forwarded-For` header sent to your upstream services by Kong is not
  set from the Nginx `$proxy_add_x_forwarded_for` variable anymore. Instead,
  Kong uses the `$realip_remote_addr` variable to append the real IP address
  of a client, instead of `$remote_addr`, which can come from a previous proxy
  hop.
  [#2236](https://github.com/Kong/kong/pull/2236)
- CNAME records are now properly being cached by the DNS resolver. This results
  in a performance improvement over previous 0.10 versions.
  [#2303](https://github.com/Kong/kong/pull/2303)
- When using Cassandra, some migrations would not be performed on the same
  coordinator as the one originally chosen. The same migrations would also
  require a response from other replicas in a cluster, but were not waiting
  for a schema consensus beforehand, causing indeterministic failures in the
  migrations, especially if the cluster's inter-nodes communication is slow.
  [#2326](https://github.com/Kong/kong/pull/2326)
- The `cassandra_timeout` configuration property is now correctly taken into
  consideration by Kong.
  [#2326](https://github.com/Kong/kong/pull/2326)
- Correctly trigger plugins configured on the anonymous Consumer for anonymous
  requests (from auth plugins with the new `config.anonymous` parameter).
  [#2424](https://github.com/Kong/kong/pull/2424)
- When multiple auth plugins were configured with the recent `config.anonymous`
  parameter for "OR" authentication, such plugins would override each other's
  results and response headers, causing false negatives.
  [#2222](https://github.com/Kong/kong/pull/2222)
- Ensure the `cassandra_contact_points` property does not contain any port
  information. Those should be specified in `cassandra_port`. Thanks
  [@Vermeille](https://github.com/Vermeille) for the contribution.
  [#2263](https://github.com/Kong/kong/pull/2263)
- Prevent an upstream or legitimate internal error in the load balancing code
  from throwing a Lua-land error as well.
  [#2327](https://github.com/Kong/kong/pull/2327)
- Allow backwards compatibility with custom Nginx configurations that still
  define the `resolver ${{DNS_RESOLVER}}` directive. Vales from the Kong
  `dns_resolver` property will be flattened to a string and appended to the
  directive.
  [#2386](https://github.com/Kong/kong/pull/2386)
- Plugins:
  - hmac: Better handling of invalid base64-encoded signatures. Previously Kong
    would return an HTTP 500 error. We now properly return HTTP 403 Forbidden.
    [#2283](https://github.com/Kong/kong/pull/2283)
- Admin API:
  - Detect conflicts between SNI Objects in the `/snis` and `/certificates`
    endpoint.
    [#2285](https://github.com/Kong/kong/pull/2285)
  - The `/certificates` route used to not return the `total` and `data` JSON
    fields. We now send those fields back instead of a root list of certificate
    objects.
    [#2463](https://github.com/Kong/kong/pull/2463)
  - Endpoints with path parameters like `/xxx_or_id` will now also yield the
    proper result if the `xxx` field is formatted as a UUID. Most notably, this
    fixes a problem for Consumers whose `username` is a UUID, that could not be
    found when requesting `/consumers/{username_as_uuid}`.
    [#2420](https://github.com/Kong/kong/pull/2420)
  - The "active targets" endpoint does not require a trailing slash anymore.
    [#2307](https://github.com/Kong/kong/pull/2307)
  - Upstream Objects can now be deleted properly when using Cassandra.
    [#2404](https://github.com/Kong/kong/pull/2404)

[Back to TOC](#table-of-contents)

## [0.10.1] - 2017/03/27

### Changed

- :warning: Serf has been downgraded to version 0.7 in our distributions,
  although versions up to 0.8.1 are still supported. This fixes a problem when
  automatically detecting the first non-loopback private IP address, which was
  defaulted to `127.0.0.1` in Kong 0.10.0. Greater versions of Serf can still
  be used, but the IP address needs to be manually specified in the
  `cluster_advertise` configuration property.
- :warning: The [CORS Plugin](https://getkong.org/plugins/cors/) parameter
  `config.origin` is now `config.origins`.
  [#2203](https://github.com/Kong/kong/pull/2203)

   :red_circle: **Post-release note (as of 2017/05/12)**: A faulty behavior
   has been observed with this change. Previously, the plugin would send the
   `*` wildcard when `config.origin` was not specified. With this change, the
   plugin **does not** send the `*` wildcard by default anymore. You will need
   to specify it manually when configuring the plugin, with `config.origins=*`.
   This behavior is to be fixed in a future release.

   :white_check_mark: **Update (2017/05/24)**: A fix to this regression has been
   released as part of 0.10.3. See the section of the Changelog related to this
   release for more details.
- Admin API:
  - Disable support for TLS/1.0.
    [#2212](https://github.com/Kong/kong/pull/2212)

### Added

- Admin API:
  - Active targets can be pulled with `GET /upstreams/{name}/targets/active`.
    [#2230](https://github.com/Kong/kong/pull/2230)
  - Provide a convenience endpoint to disable targets at:
    `DELETE /upstreams/{name}/targets/{target}`.
    Under the hood, this creates a new target with `weight = 0` (the
    correct way of disabling targets, which used to cause confusion).
    [#2256](https://github.com/Kong/kong/pull/2256)
- Plugins:
  - cors: Support for configuring multiple Origin domains.
    [#2203](https://github.com/Kong/kong/pull/2203)

### Fixed

- Use an LRU cache for Lua-land entities caching to avoid exhausting the Lua
  VM memory in long-running instances.
  [#2246](https://github.com/Kong/kong/pull/2246)
- Avoid potential deadlocks upon callback errors in the caching module for
  database entities.
  [#2197](https://github.com/Kong/kong/pull/2197)
- Relax multipart MIME type parsing. A space is allowed in between values
  of the Content-Type header.
  [#2215](https://github.com/Kong/kong/pull/2215)
- Admin API:
  - Better handling of non-supported HTTP methods on endpoints of the Admin
    API. In some cases this used to throw an internal error. Calling any
    endpoint with a non-supported HTTP method now always returns `405 Method
    Not Allowed` as expected.
    [#2213](https://github.com/Kong/kong/pull/2213)
- CLI:
  - Better error handling when missing Serf executable.
    [#2218](https://github.com/Kong/kong/pull/2218)
  - Fix a bug in the `kong migrations` command that would prevent it to run
    correctly.
    [#2238](https://github.com/Kong/kong/pull/2238)
  - Trim list values specified in the configuration file.
    [#2206](https://github.com/Kong/kong/pull/2206)
  - Align the default configuration file's values to the actual, hard-coded
    default values to avoid confusion.
    [#2254](https://github.com/Kong/kong/issues/2254)
- Plugins:
  - hmac: Generate an HMAC secret value if none is provided.
    [#2158](https://github.com/Kong/kong/pull/2158)
  - oauth2: Don't try to remove credential values from request bodies if the
    MIME type is multipart, since such attempts would result in an error.
    [#2176](https://github.com/Kong/kong/pull/2176)
  - ldap: This plugin should not be applied to a single Consumer, however, this
    was not properly enforced. It is now impossible to apply this plugin to a
    single Consumer (as per all authentication plugin).
    [#2237](https://github.com/Kong/kong/pull/2237)
  - aws-lambda: Support for `us-west-2` region in schema.
    [#2257](https://github.com/Kong/kong/pull/2257)

[Back to TOC](#table-of-contents)

## [0.10.0] - 2017/03/07

Kong 0.10 is one of most significant releases to this day. It ships with
exciting new features that have been heavily requested for the last few months,
such as load balancing, Cassandra 3.0 compatibility, Websockets support,
internal DNS resolution (A and SRV records without Dnsmasq), and more flexible
matching capabilities for APIs routing.

On top of those new features, this release received a particular attention to
performance, and brings many improvements and refactors that should make it
perform significantly better than any previous version.

### Changed

- :warning: API Objects (as configured via the Admin API) do **not** support
  the `request_host` and `request_uri` fields anymore. The 0.10 migrations
  should upgrade your current API Objects, but make sure to read the new [0.10
  Proxy Guide](https://getkong.org/docs/0.10.x/proxy) to learn the new routing
  capabilities of Kong. On the good side, this means that Kong can now route
  incoming requests according to a combination of Host headers, URIs, and HTTP
  methods.
- :warning: Final slashes in `upstream_url` are no longer allowed.
  [#2115](https://github.com/Kong/kong/pull/2115)
- :warning: The SSL plugin has been removed and dynamic SSL capabilities have
  been added to Kong core, and are configurable via new properties on the API
  entity. See the related PR for a detailed explanation of this change.
  [#1970](https://github.com/Kong/kong/pull/1970)
- :warning: Drop the Dnsmasq dependency. We now internally resolve both A and
  SRV DNS records.
  [#1587](https://github.com/Kong/kong/pull/1587)
- :warning: Dropping support for insecure `TLS/1.0` and defaulting `Upgrade`
  responses to `TLS/1.2`.
  [#2119](https://github.com/Kong/kong/pull/2119)
- Bump the compatible OpenResty version to `1.11.2.1` and `1.11.2.2`. Support
  for OpenResty `1.11.2.2` requires the `--without-luajit-lua52` compilation
  flag.
- Separate Admin API and Proxy error logs. Admin API logs are now written to
  `logs/admin_access.log`.
  [#1782](https://github.com/Kong/kong/pull/1782)
- Auto-generates stronger SHA-256 with RSA encryption SSL certificates.
  [#2117](https://github.com/Kong/kong/pull/2117)

### Added

- :fireworks: Support for Cassandra 3.x.
  [#1709](https://github.com/Kong/kong/pull/1709)
- :fireworks: SRV records resolution.
  [#1587](https://github.com/Kong/kong/pull/1587)
- :fireworks: Load balancing. When an A or SRV record resolves to multiple
  entries, Kong now rotates those upstream targets with a Round-Robin
  algorithm. This is a first step towards implementing more load balancing
  algorithms.
  Another way to specify multiple upstream targets is to use the newly
  introduced `/upstreams` and `/targets` entities of the Admin API.
  [#1587](https://github.com/Kong/kong/pull/1587)
  [#1735](https://github.com/Kong/kong/pull/1735)
- :fireworks: Multiple hosts and paths per API. Kong can now route incoming
  requests to your services based on a combination of Host headers, URIs and
  HTTP methods. See the related PR for a detailed explanation of the new
  properties and capabilities of the new router.
  [#1970](https://github.com/Kong/kong/pull/1970)
- :fireworks: Maintain upstream connection pools which should greatly improve
  performance, especially for HTTPS upstream connections.  We now use HTTP/1.1
  for upstream connections as well as an nginx `upstream` block with a
  configurable`keepalive` directive, thanks to the new `nginx_keepalive`
  configuration property.
  [#1587](https://github.com/Kong/kong/pull/1587)
  [#1827](https://github.com/Kong/kong/pull/1827)
- :fireworks: Websockets support. Kong can now upgrade client connections to
  use the `ws` protocol when `Upgrade: websocket` is present.
  [#1827](https://github.com/Kong/kong/pull/1827)
- Use an in-memory caching strategy for database entities in order to reduce
  CPU load during requests proxying.
  [#1688](https://github.com/Kong/kong/pull/1688)
- Provide negative-caching for missed database entities. This should improve
  performance in some cases.
  [#1914](https://github.com/Kong/kong/pull/1914)
- Support for serving the Admin API over SSL. This introduces new properties in
  the configuration file: `admin_listen_ssl`, `admin_ssl`, `admin_ssl_cert` and
  `admin_ssl_cert_key`.
  [#1706](https://github.com/Kong/kong/pull/1706)
- Support for upstream connection timeouts. APIs now have 3 new fields:
  `upstream_connect_timeout`, `upstream_send_timeout`, `upstream_read_timeout`
  to specify, in milliseconds, a timeout value for requests between Kong and
  your APIs.
  [#2036](https://github.com/Kong/kong/pull/2036)
- Support for clustering key rotation in the underlying Serf process:
  - new `cluster_keyring_file` property in the configuration file.
  - new `kong cluster keys ..` CLI commands that expose the underlying
    `serf keys ..` commands.
  [#2069](https://github.com/Kong/kong/pull/2069)
- Support for `lua_socket_pool_size` property in configuration file.
  [#2109](https://github.com/Kong/kong/pull/2109)
- Plugins:
  - :fireworks: **New AWS Lambda plugin**. Thanks Tim Erickson for his
    collaboration on this new addition.
    [#1777](https://github.com/Kong/kong/pull/1777)
    [#1190](https://github.com/Kong/kong/pull/1190)
  - Anonymous authentication for auth plugins. When such plugins receive the
    `config.anonymous=<consumer_id>` property, even non-authenticated requests
    will be proxied by Kong, with the traditional Consumer headers set to the
    designated anonymous consumer, but also with a `X-Anonymous-Consumer`
    header. Multiple auth plugins will work in a logical `OR` fashion.
    [#1666](https://github.com/Kong/kong/pull/1666) and
    [#2035](https://github.com/Kong/kong/pull/2035)
  - request-transformer: Ability to change the HTTP method of the upstream
    request. [#1635](https://github.com/Kong/kong/pull/1635)
  - jwt: Support for ES256 signatures.
    [#1920](https://github.com/Kong/kong/pull/1920)
  - rate-limiting: Ability to select the Redis database to use via the new
    `config.redis_database` plugin property.
    [#1941](https://github.com/Kong/kong/pull/1941)

### Fixed

- Looking for Serf in known installation paths.
  [#1997](https://github.com/Kong/kong/pull/1997)
- Including port in upstream `Host` header.
  [#2045](https://github.com/Kong/kong/pull/2045)
- Clarify the purpose of the `cluster_listen_rpc` property in
  the configuration file. Thanks Jeremy Monin for the patch.
  [#1860](https://github.com/Kong/kong/pull/1860)
- Admin API:
  - Properly Return JSON responses (instead of HTML) on HTTP 409 Conflict
    when adding Plugins.
    [#2014](https://github.com/Kong/kong/issues/2014)
- CLI:
  - Avoid double-prefixing migration error messages with the database name
    (PostgreSQL/Cassandra).
- Plugins:
  - Fix fault tolerance logic and error reporting in rate-limiting plugins.
  - CORS: Properly return `Access-Control-Allow-Credentials: false` if
    `Access-Control-Allow-Origin: *`.
    [#2104](https://github.com/Kong/kong/pull/2104)
  - key-auth: enforce `key_names` to be proper header names according to Nginx.
    [#2142](https://github.com/Kong/kong/pull/2142)

[Back to TOC](#table-of-contents)

## [0.9.9] - 2017/02/02

### Fixed

- Correctly put Cassandra sockets into the Nginx connection pool for later
  reuse. This greatly improves the performance for rate-limiting and
  response-ratelimiting plugins.
  [f8f5306](https://github.com/Kong/kong/commit/f8f53061207de625a29bbe5d80f1807da468a1bc)
- Correct length of a year in seconds for rate-limiting and
  response-ratelimiting plugins. A year was wrongly assumed to only be 360
  days long.
  [e4fdb2a](https://github.com/Kong/kong/commit/e4fdb2a3af4a5f2bf298c7b6488d88e67288c98b)
- Prevent misinterpretation of the `%` character in proxied URLs encoding.
  Thanks Thomas Jouannic for the patch.
  [#1998](https://github.com/Kong/kong/pull/1998)
  [#2040](https://github.com/Kong/kong/pull/2040)

[Back to TOC](#table-of-contents)

## [0.9.8] - 2017/01/19

### Fixed

- Properly set the admin IP in the Serf script.

### Changed

- Provide negative-caching for missed database entities. This should improve
  performance in some cases.
  [#1914](https://github.com/Kong/kong/pull/1914)

### Fixed

- Plugins:
  - Fix fault tolerance logic and error reporting in rate-limiting plugins.

[Back to TOC](#table-of-contents)

## [0.9.7] - 2016/12/21

### Fixed

- Fixed a performance issue in Cassandra by removing an old workaround that was
  forcing Cassandra to use LuaSocket instead of cosockets.
  [#1916](https://github.com/Kong/kong/pull/1916)
- Fixed an issue that was causing a recursive attempt to stop Kong's services
  when an error was occurring.
  [#1877](https://github.com/Kong/kong/pull/1877)
- Custom plugins are now properly loaded again.
  [#1910](https://github.com/Kong/kong/pull/1910)
- Plugins:
  - Galileo: properly encode empty arrays.
    [#1909](https://github.com/Kong/kong/pull/1909)
  - OAuth 2: implements a missing Postgres migration for `redirect_uri` in
    every OAuth 2 credential. [#1911](https://github.com/Kong/kong/pull/1911)
  - OAuth 2: safely parse the request body even when no data has been sent.
    [#1915](https://github.com/Kong/kong/pull/1915)

[Back to TOC](#table-of-contents)

## [0.9.6] - 2016/11/29

### Fixed

- Resolve support for PostgreSQL SSL connections.
  [#1720](https://github.com/Kong/kong/issues/1720)
- Ensure `kong start` honors the `--conf` flag is a config file already exists
  at one of the default locations (`/etc/kong.conf`, `/etc/kong/kong.conf`).
  [#1681](https://github.com/Kong/kong/pull/1681)
- Obfuscate sensitive properties from the `/` Admin API route which returns
  the current node's configuration.
  [#1650](https://github.com/Kong/kong/pull/1650)

[Back to TOC](#table-of-contents)

## [0.9.5] - 2016/11/07

### Changed

- Dropping support for OpenResty 1.9.15.1 in favor of 1.11.2.1
  [#1797](https://github.com/Kong/kong/pull/1797)

### Fixed

- Fixed an error (introduced in 0.9.4) in the auto-clustering event

[Back to TOC](#table-of-contents)

## [0.9.4] - 2016/11/02

### Fixed

- Fixed the random string generator that was causing some problems, especially
  in Serf for clustering. [#1754](https://github.com/Kong/kong/pull/1754)
- Seed random number generator in CLI.
  [#1641](https://github.com/Kong/kong/pull/1641)
- Reducing log noise in the Admin API.
  [#1781](https://github.com/Kong/kong/pull/1781)
- Fixed the reports lock implementation that was generating a periodic error
  message. [#1783](https://github.com/Kong/kong/pull/1783)

[Back to TOC](#table-of-contents)

## [0.9.3] - 2016/10/07

### Added

- Added support for Serf 0.8. [#1693](https://github.com/Kong/kong/pull/1693)

### Fixed

- Properly invalidate global plugins.
  [#1723](https://github.com/Kong/kong/pull/1723)

[Back to TOC](#table-of-contents)

## [0.9.2] - 2016/09/20

### Fixed

- Correctly report migrations errors. This was caused by an error being thrown
  from the error handler, and superseding the actual error. [#1605]
  (https://github.com/Kong/kong/pull/1605)
- Prevent Kong from silently failing to start. This would be caused by an
  erroneous error handler. [28f5d10]
  (https://github.com/Kong/kong/commit/28f5d10)
- Only report a random number generator seeding error when it is not already
  seeded. [#1613](https://github.com/Kong/kong/pull/1613)
- Reduce intra-cluster noise by not propagating keepalive requests events.
  [#1660](https://github.com/Kong/kong/pull/1660)
- Admin API:
  - Obfuscates sensitive configuration settings from the `/` route.
    [#1650](https://github.com/Kong/kong/pull/1650)
- CLI:
  - Prevent a failed `kong start` to stop an already running Kong node.
    [#1645](https://github.com/Kong/kong/pull/1645)
  - Remove unset configuration placeholders from the nginx configuration
    template. This would occur when no Internet connection would be
    available and would cause Kong to compile an erroneous nginx config.
    [#1606](https://github.com/Kong/kong/pull/1606)
  - Properly count the number of executed migrations.
    [#1649](https://github.com/Kong/kong/pull/1649)
- Plugins:
  - OAuth2: remove the "Kong" mentions in missing `provision_key` error
    messages. [#1633](https://github.com/Kong/kong/pull/1633)
  - OAuth2: allow to correctly delete applications when using Cassandra.
    [#1659](https://github.com/Kong/kong/pull/1659)
  - galileo: provide a default `bodySize` value when `log_bodies=true` but the
    current request/response has no body.
    [#1657](https://github.com/Kong/kong/pull/1657)

[Back to TOC](#table-of-contents)

## [0.9.1] - 2016/09/02

### Added

- Plugins:
  - ACL: allow to retrieve/update/delete an ACL by group name.
    [#1544](https://github.com/Kong/kong/pull/1544)
  - Basic Authentication: allow to retrieve/update/delete a credential by `username`.
    [#1570](https://github.com/Kong/kong/pull/1570)
  - HMAC Authentication: allow to retrieve/update/delete a credential by `username`.
    [#1570](https://github.com/Kong/kong/pull/1570)
  - JWT Authentication: allow to retrieve/update/delete a credential by `key`.
    [#1570](https://github.com/Kong/kong/pull/1570)
  - Key Authentication: allow to retrieve/update/delete a credential by `key`.
    [#1570](https://github.com/Kong/kong/pull/1570)
  - OAuth2 Authentication: allow to retrieve/update/delete a credential by `client_id` and tokens by `access_token`.
    [#1570](https://github.com/Kong/kong/pull/1570)

### Fixed

- Correctly parse configuration file settings containing comments.
  [#1569](https://github.com/Kong/kong/pull/1569)
- Prevent third-party Lua modules (and plugins) to override the seed for random
  number generation. This prevents the creation of conflicting UUIDs.
  [#1558](https://github.com/Kong/kong/pull/1558)
- Use [pgmoon-mashape](https://github.com/Kong/pgmoon) `2.0.0` which
  properly namespaces our fork, avoiding conflicts with other versions of
  pgmoon, such as the one installed by Lapis.
  [#1582](https://github.com/Kong/kong/pull/1582)
- Avoid exposing OpenResty's information on HTTP `4xx` errors.
  [#1567](https://github.com/Kong/kong/pull/1567)
- ulimit with `unlimited` value is now properly handled.
  [#1545](https://github.com/Kong/kong/pull/1545)
- CLI:
  - Stop third-party services (Dnsmasq/Serf) when Kong could not start.
    [#1588](https://github.com/Kong/kong/pull/1588)
  - Prefix database migration errors (such as Postgres' `connection refused`)
    with the database name (`postgres`/`cassandra`) to avoid confusions.
    [#1583](https://github.com/Kong/kong/pull/1583)
- Plugins:
  - galileo: Use `Content-Length` header to get request/response body size when
    `log_bodies` is disabled.
    [#1584](https://github.com/Kong/kong/pull/1584)
- Admin API:
  - Revert the `/plugins/enabled` endpoint's response to be a JSON array, and
    not an Object. [#1529](https://github.com/Kong/kong/pull/1529)

[Back to TOC](#table-of-contents)

## [0.9.0] - 2016/08/18

The main focus of this release is Kong's new CLI. With a simpler configuration file, new settings, environment variables support, new commands as well as a new interpreter, the new CLI gives more power and flexibility to Kong users and allow for an easier integration in your deployment workflow, as well as better testing for developers and plugins authors. Additionally, some new plugins and performance improvements are included as well as the regular bug fixes.

### Changed

- :warning: PostgreSQL is the new default datastore for Kong. If you were using Cassandra and you are upgrading, you need to explicitly set `cassandra` as your `database`.
- :warning: New CLI, with new commands and refined arguments. This new CLI uses the `resty-cli` interpreter (see [lua-resty-cli](https://github.com/openresty/resty-cli)) instead of LuaJIT. As a result, the `resty` executable must be available in your `$PATH` (resty-cli is shipped in the OpenResty bundle) as well as the `bin/kong` executable. Kong does not rely on Luarocks installing the `bin/kong` executable anymore. This change of behavior is taken care of if you are using one of the official Kong packages.
- :warning: Kong uses a new configuration file, with an easier syntax than the previous YAML file.
- New arguments for the CLI, such as verbose, debug and tracing flags. We also avoid requiring the configuration file as an argument to each command as per the previous CLI.
- Customization of the Nginx configuration can now be taken care of using two different approaches: with a custom Nginx configuration template and using `kong start --template <file>`, or by using `kong compile` to generate the Kong Nginx sub-configuration, and `include` it in a custom Nginx instance.
- Plugins:
  - Rate Limiting: the `continue_on_error` property is now called `fault_tolerant`.
  - Response Rate Limiting: the `continue_on_error` property is now called `fault_tolerant`.

### Added

- :fireworks: Support for overriding configuration settings with environment variables.
- :fireworks: Support for SSL connections between Kong and PostgreSQL. [#1425](https://github.com/Kong/kong/pull/1425)
- :fireworks: Ability to apply plugins with more granularity: per-consumer, and global plugins are now possible. [#1403](https://github.com/Kong/kong/pull/1403)
- New `kong check` command: validates a Kong configuration file.
- Better version check for third-party dependencies (OpenResty, Serf, Dnsmasq). [#1307](https://github.com/Kong/kong/pull/1307)
- Ability to configure the validation depth of database SSL certificates from the configuration file. [#1420](https://github.com/Kong/kong/pull/1420)
- `request_host`: internationalized url support; utf-8 domain names through punycode support and paths through %-encoding. [#1300](https://github.com/Kong/kong/issues/1300)
- Implements caching locks when fetching database configuration (APIs, Plugins...) to avoid dog pile effect on cold nodes. [#1402](https://github.com/Kong/kong/pull/1402)
- Plugins:
  - :fireworks: **New bot-detection plugin**: protect your APIs by detecting and rejecting common bots and crawlers. [#1413](https://github.com/Kong/kong/pull/1413)
  - correlation-id: new "tracker" generator, identifying requests per worker and connection. [#1288](https://github.com/Kong/kong/pull/1288)
  - request/response-transformer: ability to add strings including colon characters. [#1353](https://github.com/Kong/kong/pull/1353)
  - rate-limiting: support for new rate-limiting policies (`cluster`, `local` and `redis`), and for a new `limit_by` property to force rate-limiting by `consumer`, `credential` or `ip`.
  - response-rate-limiting: support for new rate-limiting policies (`cluster`, `local` and `redis`), and for a new `limit_by` property to force rate-limiting by `consumer`, `credential` or `ip`.
  - galileo: performance improvements of ALF serialization. ALFs are not discarded when exceeding 20MBs anymore. [#1463](https://github.com/Kong/kong/issues/1463)
  - statsd: new `upstream_stream` latency metric. [#1466](https://github.com/Kong/kong/pull/1466)
  - datadog: new `upstream_stream` latency metric and tagging support for each metric. [#1473](https://github.com/Kong/kong/pull/1473)

### Removed

- We now use [lua-resty-jit-uuid](https://github.com/thibaultCha/lua-resty-jit-uuid) for UUID generation, which is a pure Lua implementation of [RFC 4122](https://www.ietf.org/rfc/rfc4122.txt). As a result, libuuid is not a dependency of Kong anymore.

### Fixed

- Sensitive configuration settings are not printed to stdout anymore. [#1256](https://github.com/Kong/kong/issues/1256)
- Fixed bug that caused nodes to remove themselves from the database when they attempted to join the cluster. [#1437](https://github.com/Kong/kong/pull/1437)
- Plugins:
  - request-size-limiting: use proper constant for MB units while setting the size limit. [#1416](https://github.com/Kong/kong/pull/1416)
  - OAuth2: security and config validation fixes. [#1409](https://github.com/Kong/kong/pull/1409) [#1112](https://github.com/Kong/kong/pull/1112)
  - request/response-transformer: better validation of fields provided without a value. [#1399](https://github.com/Kong/kong/pull/1399)
  - JWT: handle some edge-cases that could result in HTTP 500 errors. [#1362](https://github.com/Kong/kong/pull/1362)

> **internal**
> - new test suite using resty-cli and removing the need to monkey-patch the `ngx` global.
> - custom assertions and new helper methods (`wait_until()`) to gracefully fail in case of timeout.
> - increase atomicity of the testing environment.
> - lighter testing instance, only running 1 worker and not using Dnsmasq by default.

[Back to TOC](#table-of-contents)

## [0.8.3] - 2016/06/01

This release includes some bugfixes:

### Changed

- Switched the log level of the "No nodes found in cluster" warning to `INFO`, that was printed when starting up the first Kong node in a new cluster.
- Kong now requires OpenResty `1.9.7.5`.

### Fixed

- New nodes are now properly registered into the `nodes` table when running on the same machine. [#1281](https://github.com/Kong/kong/pull/1281)
- Fixed a failed error parsing on Postgres. [#1269](https://github.com/Kong/kong/pull/1269)
- Plugins:
  - Response Transformer: Slashes are now encoded properly, and fixed a bug that hang the execution of the plugin. [#1257](https://github.com/Kong/kong/pull/1257) and [#1263](https://github.com/Kong/kong/pull/1263)
  - JWT: If a value for `algorithm` is missing, it's now `HS256` by default. This problem occurred when migrating from older versions of Kong.
  - OAuth 2.0: Fixed a Postgres problem that was preventing an application from being created, and fixed a check on the `redirect_uri` field. [#1264](https://github.com/Kong/kong/pull/1264) and [#1267](https://github.com/Kong/kong/issues/1267)

[Back to TOC](#table-of-contents)

## [0.8.2] - 2016/05/25

This release includes bugfixes and minor updates:

### Added

- Support for a simple slash in `request_path`. [#1227](https://github.com/Kong/kong/pull/1227)
- Plugins:
  - Response Rate Limiting: it now appends usage headers to the upstream requests in the form of `X-Ratelimit-Remaining-{limit_name}` and introduces a new `config.block_on_first_violation` property. [#1235](https://github.com/Kong/kong/pull/1235)

#### Changed

- Plugins:
  - **Mashape Analytics: The plugin is now called "Galileo", and added support for Galileo v3. [#1159](https://github.com/Kong/kong/pull/1159)**

#### Fixed

- Postgres now relies on the `search_path` configured on the database and its default value `$user, public`. [#1196](https://github.com/Kong/kong/issues/1196)
- Kong now properly encodes an empty querystring parameter like `?param=` when proxying the request. [#1210](https://github.com/Kong/kong/pull/1210)
- The configuration now checks that `cluster.ttl_on_failure` is at least 60 seconds. [#1199](https://github.com/Kong/kong/pull/1199)
- Plugins:
  - Loggly: Fixed an issue that was triggering 400 and 500 errors. [#1184](https://github.com/Kong/kong/pull/1184)
  - JWT: The `TYP` value in the header is not optional and case-insensitive. [#1192](https://github.com/Kong/kong/pull/1192)
  - Request Transformer: Fixed a bug when transforming request headers. [#1202](https://github.com/Kong/kong/pull/1202)
  - OAuth 2.0: Multiple redirect URIs are now supported. [#1112](https://github.com/Kong/kong/pull/1112)
  - IP Restriction: Fixed that prevented the plugin for working properly when added on an API. [#1245](https://github.com/Kong/kong/pull/1245)
  - CORS: Fixed an issue when `config.preflight_continue` was enabled. [#1240](https://github.com/Kong/kong/pull/1240)

[Back to TOC](#table-of-contents)

## [0.8.1] - 2016/04/27

This release includes some fixes and minor updates:

### Added

- Adds `X-Forwarded-Host` and `X-Forwarded-Prefix` to the upstream request headers. [#1180](https://github.com/Kong/kong/pull/1180)
- Plugins:
  - Datadog: Added two new metrics, `unique_users` and `request_per_user`, that log the consumer information. [#1179](https://github.com/Kong/kong/pull/1179)

### Fixed

- Fixed a DAO bug that affected full entity updates. [#1163](https://github.com/Kong/kong/pull/1163)
- Fixed a bug when setting the authentication provider in Cassandra.
- Updated the Cassandra driver to v0.5.2.
- Properly enforcing required fields in PUT requests. [#1177](https://github.com/Kong/kong/pull/1177)
- Fixed a bug that prevented to retrieve the hostname of the local machine on certain systems. [#1178](https://github.com/Kong/kong/pull/1178)

[Back to TOC](#table-of-contents)

## [0.8.0] - 2016/04/18

This release includes support for PostgreSQL as Kong's primary datastore!

### Breaking changes

- Remove support for the long deprecated `/consumers/:consumer/keyauth/` and `/consumers/:consumer/basicauth/` routes (deprecated in `0.5.0`). The new routes (available since `0.5.0` too) use the real name of the plugin: `/consumers/:consumer/key-auth` and `/consumers/:consumer/basic-auth`.

### Added

- Support for PostgreSQL 9.4+ as Kong's primary datastore. [#331](https://github.com/Kong/kong/issues/331) [#1054](https://github.com/Kong/kong/issues/1054)
- Configurable Cassandra reading/writing consistency. [#1026](https://github.com/Kong/kong/pull/1026)
- Admin API: including pending and running timers count in the response to `/`. [#992](https://github.com/Kong/kong/pull/992)
- Plugins
  - **New correlation-id plugin**: assign unique identifiers to the requests processed by Kong. Courtesy of [@opyate](https://github.com/opyate). [#1094](https://github.com/Kong/kong/pull/1094)
  - LDAP: add support for LDAP authentication. [#1133](https://github.com/Kong/kong/pull/1133)
  - StatsD: add support for StatsD logging. [#1142](https://github.com/Kong/kong/pull/1142)
  - JWT: add support for RS256 signed tokens thanks to [@kdstew](https://github.com/kdstew)! [#1053](https://github.com/Kong/kong/pull/1053)
  - ACL: appends `X-Consumer-Groups` to the request, so the upstream service can check what groups the consumer belongs to. [#1154](https://github.com/Kong/kong/pull/1154)
  - Galileo (mashape-analytics): increase batch sending timeout to 30s. [#1091](https://github.com/Kong/kong/pull/1091)
- Added `ttl_on_failure` option in the cluster configuration, to configure the TTL of failed nodes. [#1125](https://github.com/Kong/kong/pull/1125)

### Fixed

- Introduce a new `port` option when connecting to your Cassandra cluster instead of using the CQL default (9042). [#1139](https://github.com/Kong/kong/issues/1139)
- Plugins
  - Request/Response Transformer: add missing migrations for upgrades from ` <= 0.5.x`. [#1064](https://github.com/Kong/kong/issues/1064)
  - OAuth2
    - Error responses comply to RFC 6749. [#1017](https://github.com/Kong/kong/issues/1017)
    - Handle multipart requests. [#1067](https://github.com/Kong/kong/issues/1067)
    - Make access_tokens correctly expire. [#1089](https://github.com/Kong/kong/issues/1089)

> **internal**
> - replace globals with singleton pattern thanks to [@mars](https://github.com/mars).
> - fixed resolution mismatches when using deep paths in the path resolver.

[Back to TOC](#table-of-contents)

## [0.7.0] - 2016/02/24

### Breaking changes

Due to the NGINX security fixes (CVE-2016-0742, CVE-2016-0746, CVE-2016-0747), OpenResty was bumped to `1.9.7.3` which is not backwards compatible, and thus requires changes to be made to the `nginx` property of Kong's configuration file. See the [0.7 upgrade path](https://github.com/Kong/kong/blob/master/UPGRADE.md#upgrade-to-07x) for instructions.

However by upgrading the underlying OpenResty version, source installations do not have to patch the NGINX core and use the old `ssl-cert-by-lua` branch of ngx_lua anymore. This will make source installations much easier.

### Added

- Support for OpenResty `1.9.7.*`. This includes NGINX security fixes (CVE-2016-0742, CVE-2016-0746, CVE-2016-0747). [#906](https://github.com/Kong/kong/pull/906)
- Plugins
  - **New Runscope plugin**: Monitor your APIs from Kong with Runscope. Courtesy of [@mansilladev](https://github.com/mansilladev). [#924](https://github.com/Kong/kong/pull/924)
  - Datadog: New `response.size` metric. [#923](https://github.com/Kong/kong/pull/923)
  - Rate-Limiting and Response Rate-Limiting
    - New `config.async` option to asynchronously increment counters to reduce latency at the cost of slightly reducing the accuracy. [#912](https://github.com/Kong/kong/pull/912)
    - New `config.continue_on_error` option to keep proxying requests in case the datastore is unreachable. rate-limiting operations will be disabled until the datastore is responsive again. [#953](https://github.com/Kong/kong/pull/953)
- CLI
  - Perform a simple permission check on the NGINX working directory when starting, to prevent errors during execution. [#939](https://github.com/Kong/kong/pull/939)
- Send 50x errors with the appropriate format. [#927](https://github.com/Kong/kong/pull/927) [#970](https://github.com/Kong/kong/pull/970)

### Fixed

- Plugins
  - OAuth2
    - Better handling of `redirect_uri` (prevent the use of fragments and correctly handle querystrings). Courtesy of [@PGBI](https://github.com/PGBI). [#930](https://github.com/Kong/kong/pull/930)
    - Add `PUT` support to the `/auth2_tokens` route. [#897](https://github.com/Kong/kong/pull/897)
    - Better error message when the `access_token` is missing. [#1003](https://github.com/Kong/kong/pull/1003)
  - IP restriction: Fix an issue that could arise when restarting Kong. Now Kong does not need to be restarted for the ip-restriction configuration to take effect. [#782](https://github.com/Kong/kong/pull/782) [#960](https://github.com/Kong/kong/pull/960)
  - ACL: Properly invalidating entities when assigning a new ACL group. [#996](https://github.com/Kong/kong/pull/996)
  - SSL: Replace shelled out openssl calls with native `ngx.ssl` conversion utilities, which preserve the certificate chain. [#968](https://github.com/Kong/kong/pull/968)
- Avoid user warning on start when the user is not root. [#964](https://github.com/Kong/kong/pull/964)
- Store Serf logs in NGINX working directory to prevent eventual permission issues. [#975](https://github.com/Kong/kong/pull/975)
- Allow plugins configured on a Consumer *without* being configured on an API to run. [#978](https://github.com/Kong/kong/issues/978) [#980](https://github.com/Kong/kong/pull/980)
- Fixed an edge-case where Kong nodes would not be registered in the `nodes` table. [#1008](https://github.com/Kong/kong/pull/1008)

[Back to TOC](#table-of-contents)

## [0.6.1] - 2016/02/03

This release contains tiny bug fixes that were especially annoying for complex Cassandra setups and power users of the Admin API!

### Added

- A `timeout` property for the Cassandra configuration. In ms, this timeout is effective as a connection and a reading timeout. [#937](https://github.com/Kong/kong/pull/937)

### Fixed

- Correctly set the Cassandra SSL certificate in the Nginx configuration while starting Kong. [#921](https://github.com/Kong/kong/pull/921)
- Rename the `user` Cassandra property to `username` (Kong looks for `username`, hence `user` would fail). [#922](https://github.com/Kong/kong/pull/922)
- Allow Cassandra authentication with arbitrary plain text auth providers (such as Instaclustr uses), fixing authentication with them. [#937](https://github.com/Kong/kong/pull/937)
- Admin API
  - Fix the `/plugins/:id` route for `PATCH` method. [#941](https://github.com/Kong/kong/pull/941)
- Plugins
  - HTTP logging: remove the additional `\r\n` at the end of the logging request body. [#926](https://github.com/Kong/kong/pull/926)
  - Galileo: catch occasional internal errors happening when a request was cancelled by the client and fix missing shm for the retry policy. [#931](https://github.com/Kong/kong/pull/931)

[Back to TOC](#table-of-contents)

## [0.6.0] - 2016/01/22

### Breaking changes

 We would recommended to consult the suggested [0.6 upgrade path](https://github.com/Kong/kong/blob/master/UPGRADE.md#upgrade-to-06x) for this release.

- [Serf](https://www.serf.io/) is now a Kong dependency. It allows Kong nodes to communicate between each other opening the way to many features and improvements.
- The configuration file changed. Some properties were renamed, others were moved, and some are new. We would recommend checking out the new default configuration file.
- Drop the Lua 5.1 dependency which was only used by the CLI. The CLI now runs with LuaJIT, which is consistent with other Kong components (Luarocks and OpenResty) already relying on LuaJIT. Make sure the LuaJIT interpreter is included in your `$PATH`. [#799](https://github.com/Kong/kong/pull/799)

### Added

One of the biggest new features of this release is the cluster-awareness added to Kong in [#729](https://github.com/Kong/kong/pull/729), which deserves its own section:

- Each Kong node is now aware of belonging to a cluster through Serf. Nodes automatically join the specified cluster according to the configuration file's settings.
- The datastore cache is not invalidated by expiration time anymore, but following an invalidation strategy between the nodes of a same cluster, leading to improved performance.
- Admin API
  - Expose a `/cache` endpoint for retrieving elements stored in the in-memory cache of a node.
  - Expose a `/cluster` endpoint used to add/remove/list members of the cluster, and also used internally for data propagation.
- CLI
  - New `kong cluster` command for cluster management.
  - New `kong status` command for cluster healthcheck.

Other additions include:

- New Cassandra driver which makes Kong aware of the Cassandra cluster. Kong is now unaffected if one of your Cassandra nodes goes down as long as a replica is available on another node. Load balancing policies also improve the performance along with many other smaller improvements. [#803](https://github.com/Kong/kong/pull/803)
- Admin API
  - A new `total` field in API responses, that counts the total number of entities in the datastore. [#635](https://github.com/Kong/kong/pull/635)
- Configuration
  - Possibility to configure the keyspace replication strategy for Cassandra. It will be taken into account by the migrations when the configured keyspace does not already exist. [#350](https://github.com/Kong/kong/issues/350)
  - Dnsmasq is now optional. You can specify a custom DNS resolver address that Kong will use when resolving hostnames. This can be configured in `kong.yml`. [#625](https://github.com/Kong/kong/pull/625)
- Plugins
  - **New "syslog" plugin**: send logs to local system log. [#698](https://github.com/Kong/kong/pull/698)
  - **New "loggly" plugin**: send logs to Loggly over UDP. [#698](https://github.com/Kong/kong/pull/698)
  - **New "datadog" plugin**: send logs to Datadog server. [#758](https://github.com/Kong/kong/pull/758)
  - OAuth2
    - Add support for `X-Forwarded-Proto` header. [#650](https://github.com/Kong/kong/pull/650)
    - Expose a new `/oauth2_tokens` endpoint with the possibility to retrieve, update or delete OAuth 2.0 access tokens. [#729](https://github.com/Kong/kong/pull/729)
  - JWT
    - Support for base64 encoded secrets. [#838](https://github.com/Kong/kong/pull/838) [#577](https://github.com/Kong/kong/issues/577)
    - Support to configure the claim in which the key is given into the token (not `iss` only anymore). [#838](https://github.com/Kong/kong/pull/838)
  - Request transformer
    - Support for more transformation options: `remove`, `replace`, `add`, `append` motivated by [#393](https://github.com/Kong/kong/pull/393). See [#824](https://github.com/Kong/kong/pull/824)
    - Support JSON body transformation. [#569](https://github.com/Kong/kong/issues/569)
  - Response transformer
    - Support for more transformation options: `remove`, `replace`, `add`, `append` motivated by [#393](https://github.com/Kong/kong/pull/393). See [#822](https://github.com/Kong/kong/pull/822)

### Changed

- As mentioned in the breaking changes section, a new configuration file format and validation. All properties are now documented and commented out with their default values. This allows for a lighter configuration file and more clarity as to what properties relate to. It also catches configuration mistakes. [#633](https://github.com/Kong/kong/pull/633)
- Replace the UUID generator library with a new implementation wrapping lib-uuid, fixing eventual conflicts happening in cases such as described in [#659](https://github.com/Kong/kong/pull/659). See [#695](https://github.com/Kong/kong/pull/695)
- Admin API
  - Increase the maximum body size to 10MB in order to handle configuration requests with heavy payloads. [#700](https://github.com/Kong/kong/pull/700)
  - Disable access logs for the `/status` endpoint.
  - The `/status` endpoint now includes `database` statistics, while the previous stats have been moved to a `server` response field. [#635](https://github.com/Kong/kong/pull/635)

### Fixed

- Behaviors described in [#603](https://github.com/Kong/kong/issues/603) related to the failure of Cassandra nodes thanks to the new driver. [#803](https://github.com/Kong/kong/issues/803)
- Latency headers are now properly included in responses sent to the client. [#708](https://github.com/Kong/kong/pull/708)
- `strip_request_path` does not add a trailing slash to the API's `upstream_url` anymore before proxying. [#675](https://github.com/Kong/kong/issues/675)
- Do not URL decode querystring before proxying the request to the upstream service. [#749](https://github.com/Kong/kong/issues/749)
- Handle cases when the request would be terminated prior to the Kong execution (that is, before ngx_lua reaches the `access_by_lua` context) in cases such as the use of a custom nginx module. [#594](https://github.com/Kong/kong/issues/594)
- Admin API
  - The PUT method now correctly updates boolean fields (such as `strip_request_path`). [#765](https://github.com/Kong/kong/pull/765)
  - The PUT method now correctly resets a plugin configuration. [#720](https://github.com/Kong/kong/pull/720)
  - PATCH correctly set previously unset fields. [#861](https://github.com/Kong/kong/pull/861)
  - In the responses, the `next` link is not being displayed anymore if there are no more entities to be returned. [#635](https://github.com/Kong/kong/pull/635)
  - Prevent the update of `created_at` fields. [#820](https://github.com/Kong/kong/pull/820)
  - Better `request_path` validation for APIs. "/" is not considered a valid path anymore. [#881](https://github.com/Kong/kong/pull/881)
- Plugins
  - Galileo: ensure the `mimeType` value is always a string in ALFs. [#584](https://github.com/Kong/kong/issues/584)
  - JWT: allow to update JWT credentials using the PATCH method. It previously used to reply with `405 Method not allowed` because the PATCH method was not implemented. [#667](https://github.com/Kong/kong/pull/667)
  - Rate limiting: fix a warning when many periods are configured. [#681](https://github.com/Kong/kong/issues/681)
  - Basic Authentication: do not re-hash the password field when updating a credential. [#726](https://github.com/Kong/kong/issues/726)
  - File log: better permissions for on file creation for file-log plugin. [#877](https://github.com/Kong/kong/pull/877)
  - OAuth2
    - Implement correct responses when the OAuth2 challenges are refused. [#737](https://github.com/Kong/kong/issues/737)
    - Handle querystring on `/authorize` and `/token` URLs. [#687](https://github.com/Kong/kong/pull/667)
    - Handle punctuation in scopes on `/authorize` and `/token` endpoints. [#658](https://github.com/Kong/kong/issues/658)

> ***internal***
> - Event bus for local and cluster-wide events propagation. Plans for this event bus is to be widely used among Kong in the future.
> - The Kong Public Lua API (Lua helpers integrated in Kong such as DAO and Admin API helpers) is now documented with [ldoc](http://stevedonovan.github.io/ldoc/).
> - Work has been done to restore the reliability of the CI platforms.
> - Migrations can now execute DML queries (instead of DDL queries only). Handy for migrations implying plugin configuration changes, plugins renamings etc... [#770](https://github.com/Kong/kong/pull/770)

[Back to TOC](#table-of-contents)

## [0.5.4] - 2015/12/03

### Fixed

- Mashape Analytics plugin (renamed Galileo):
  - Improve stability under heavy load. [#757](https://github.com/Kong/kong/issues/757)
  - base64 encode ALF request/response bodies, enabling proper support for Galileo bodies inspection capabilities. [#747](https://github.com/Kong/kong/pull/747)
  - Do not include JSON bodies in ALF `postData.params` field. [#766](https://github.com/Kong/kong/pull/766)

[Back to TOC](#table-of-contents)

## [0.5.3] - 2015/11/16

### Fixed

- Avoids additional URL encoding when proxying to an upstream service. [#691](https://github.com/Kong/kong/pull/691)
- Potential timing comparison bug in HMAC plugin. [#704](https://github.com/Kong/kong/pull/704)

### Added

- The Galileo plugin now supports arbitrary host, port and path values. [#721](https://github.com/Kong/kong/pull/721)

[Back to TOC](#table-of-contents)

## [0.5.2] - 2015/10/21

A few fixes requested by the community!

### Fixed

- Kong properly search the `nginx` in your $PATH variable.
- Plugins:
  - OAuth2: can detect that the originating protocol for a request was HTTPS through the `X-Forwarded-Proto` header and work behind another reverse proxy (load balancer). [#650](https://github.com/Kong/kong/pull/650)
  - HMAC signature: support for `X-Date` header to sign the request for usage in browsers (since the `Date` header is protected). [#641](https://github.com/Kong/kong/issues/641)

[Back to TOC](#table-of-contents)

## [0.5.1] - 2015/10/13

Fixing a few glitches we let out with 0.5.0!

### Added

- Basic Authentication and HMAC Authentication plugins now also send the `X-Credential-Username` to the upstream server.
- Admin API now accept JSON when receiving a CORS request. [#580](https://github.com/Kong/kong/pull/580)
- Add a `WWW-Authenticate` header for HTTP 401 responses for basic-auth and key-auth. [#588](https://github.com/Kong/kong/pull/588)

### Changed

- Protect Kong from POODLE SSL attacks by omitting SSLv3 (CVE-2014-3566). [#563](https://github.com/Kong/kong/pull/563)
- Remove support for key-auth key in body. [#566](https://github.com/Kong/kong/pull/566)

### Fixed

- Plugins
  - HMAC
    - The migration for this plugin is now correctly being run. [#611](https://github.com/Kong/kong/pull/611)
    - Wrong username doesn't return HTTP 500 anymore, but 403. [#602](https://github.com/Kong/kong/pull/602)
  - JWT: `iss` not being found doesn't return HTTP 500 anymore, but 403. [#578](https://github.com/Kong/kong/pull/578)
  - OAuth2: client credentials flow does not include a refresh token anymore. [#562](https://github.com/Kong/kong/issues/562)
- Fix an occasional error when updating a plugin without a config. [#571](https://github.com/Kong/kong/pull/571)

[Back to TOC](#table-of-contents)

## [0.5.0] - 2015/09/25

With new plugins, many improvements and bug fixes, this release comes with breaking changes that will require your attention.

### Breaking changes

Several breaking changes are introduced. You will have to slightly change your configuration file and a migration script will take care of updating your database cluster. **Please follow the instructions in [UPGRADE.md](/UPGRADE.md#update-to-kong-050) for an update without downtime.**
- Many plugins were renamed due to new naming conventions for consistency. [#480](https://github.com/Kong/kong/issues/480)
- In the configuration file, the Cassandra `hosts` property was renamed to `contact_points`. [#513](https://github.com/Kong/kong/issues/513)
- Properties belonging to APIs entities have been renamed for clarity. [#513](https://github.com/Kong/kong/issues/513)
  - `public_dns` -> `request_host`
  - `path` -> `request_path`
  - `strip_path` -> `strip_request_path`
  - `target_url` -> `upstream_url`
- `plugins_configurations` have been renamed to `plugins`, and their `value` property has been renamed to `config` to avoid confusions. [#513](https://github.com/Kong/kong/issues/513)
- The database schema has been updated to handle the separation of plugins outside of the core repository.
- The Key authentication and Basic authentication plugins routes have changed:

```
Old route                             New route
/consumers/:consumer/keyauth       -> /consumers/:consumer/key-auth
/consumers/:consumer/keyauth/:id   -> /consumers/:consumer/key-auth/:id
/consumers/:consumer/basicauth     -> /consumers/:consumer/basic-auth
/consumers/:consumer/basicauth/:id -> /consumers/:consumer/basic-auth/:id
```

The old routes are still maintained but will be removed in upcoming versions. Consider them **deprecated**.

- Admin API
  - The route to retrieve enabled plugins is now under `/plugins/enabled`.
  - The route to retrieve a plugin's configuration schema is now under `/plugins/schema/{plugin name}`.

#### Added

- Plugins
  - **New Response Rate Limiting plugin**: Give a usage quota to your users based on a parameter in your response. [#247](https://github.com/Kong/kong/pull/247)
  - **New ACL (Access Control) plugin**: Configure authorizations for your Consumers. [#225](https://github.com/Kong/kong/issues/225)
  - **New JWT (JSON Web Token) plugin**: Verify and authenticate JWTs. [#519](https://github.com/Kong/kong/issues/519)
  - **New HMAC signature plugin**: Verify and authenticate HMAC signed HTTP requests. [#549](https://github.com/Kong/kong/pull/549)
  - Plugins migrations. Each plugin can now have its own migration scripts if it needs to store data in your cluster. This is a step forward to improve Kong's pluggable architecture. [#443](https://github.com/Kong/kong/pull/443)
  - Basic Authentication: the password field is now sha1 encrypted. [#33](https://github.com/Kong/kong/issues/33)
  - Basic Authentication: now supports credentials in the `Proxy-Authorization` header. [#460](https://github.com/Kong/kong/issues/460)

#### Changed

- Basic Authentication and Key Authentication now require authentication parameters even when the `Expect: 100-continue` header is being sent. [#408](https://github.com/Kong/kong/issues/408)
- Key Auth plugin does not support passing the key in the request payload anymore. [#566](https://github.com/Kong/kong/pull/566)
- APIs' names cannot contain characters from the RFC 3986 reserved list. [#589](https://github.com/Kong/kong/pull/589)

#### Fixed

- Resolver
  - Making a request with a querystring will now correctly match an API's path. [#496](https://github.com/Kong/kong/pull/496)
- Admin API
  - Data associated to a given API/Consumer will correctly be deleted if related Consumer/API is deleted. [#107](https://github.com/Kong/kong/issues/107) [#438](https://github.com/Kong/kong/issues/438) [#504](https://github.com/Kong/kong/issues/504)
  - The `/api/{api_name_or_id}/plugins/{plugin_name_or_id}` changed to `/api/{api_name_or_id}/plugins/{plugin_id}` to avoid requesting the wrong plugin if two are configured for one API. [#482](https://github.com/Kong/kong/pull/482)
  - APIs created without a `name` but with a `request_path` will now have a name which defaults to the set `request_path`. [#547](https://github.com/Kong/kong/issues/547)
- Plugins
  - Mashape Analytics: More robust buffer and better error logging. [#471](https://github.com/Kong/kong/pull/471)
  - Mashape Analytics: Several ALF (API Log Format) serialization fixes. [#515](https://github.com/Kong/kong/pull/515)
  - Oauth2: A response is now returned on `http://kong:8001/consumers/{consumer}/oauth2/{oauth2_id}`. [#469](https://github.com/Kong/kong/issues/469)
  - Oauth2: Saving `authenticated_userid` on Password Grant. [#476](https://github.com/Kong/kong/pull/476)
  - Oauth2: Proper handling of the `/oauth2/authorize` and `/oauth2/token` endpoints in the OAuth 2.0 Plugin when an API with a `path` is being consumed using the `public_dns` instead. [#503](https://github.com/Kong/kong/issues/503)
  - OAuth2: Properly returning `X-Authenticated-UserId` in the `client_credentials` and `password` flows. [#535](https://github.com/Kong/kong/issues/535)
  - Response-Transformer: Properly handling JSON responses that have a charset specified in their `Content-Type` header.

[Back to TOC](#table-of-contents)

## [0.4.2] - 2015/08/10

#### Added

- Cassandra authentication and SSL encryption. [#405](https://github.com/Kong/kong/pull/405)
- `preserve_host` flag on APIs to preserve the Host header when a request is proxied. [#444](https://github.com/Kong/kong/issues/444)
- Added the Resource Owner Password Credentials Grant to the OAuth 2.0 Plugin. [#448](https://github.com/Kong/kong/issues/448)
- Auto-generation of default SSL certificate. [#453](https://github.com/Kong/kong/issues/453)

#### Changed

- Remove `cassandra.port` property in configuration. Ports are specified by having `cassandra.hosts` addresses using the `host:port` notation (RFC 3986). [#457](https://github.com/Kong/kong/pull/457)
- Default SSL certificate is now auto-generated and stored in the `nginx_working_dir`.
- OAuth 2.0 plugin now properly forces HTTPS.

#### Fixed

- Better handling of multi-nodes Cassandra clusters. [#450](https://github.com/Kong/kong/pull/405)
- mashape-analytics plugin: handling of numerical values in querystrings. [#449](https://github.com/Kong/kong/pull/405)
- Path resolver `strip_path` option wrongfully matching the `path` property multiple times in the request URI. [#442](https://github.com/Kong/kong/issues/442)
- File Log Plugin bug that prevented the file creation in some environments. [#461](https://github.com/Kong/kong/issues/461)
- Clean output of the Kong CLI. [#235](https://github.com/Kong/kong/issues/235)

[Back to TOC](#table-of-contents)

## [0.4.1] - 2015/07/23

#### Fixed

- Issues with the Mashape Analytics plugin. [#425](https://github.com/Kong/kong/pull/425)
- Handle hyphens when executing path routing with `strip_path` option enabled. [#431](https://github.com/Kong/kong/pull/431)
- Adding the Client Credentials OAuth 2.0 flow. [#430](https://github.com/Kong/kong/issues/430)
- A bug that prevented "dnsmasq" from being started on some systems, including Debian. [f7da790](https://github.com/Kong/kong/commit/f7da79057ce29c7d1f6d90f4bc160cc3d9c8611f)
- File Log plugin: optimizations by avoiding the buffered I/O layer. [20bb478](https://github.com/Kong/kong/commit/20bb478952846faefec6091905bd852db24a0289)

[Back to TOC](#table-of-contents)

## [0.4.0] - 2015/07/15

#### Added

- Implement wildcard subdomains for APIs' `public_dns`. [#381](https://github.com/Kong/kong/pull/381) [#297](https://github.com/Kong/kong/pull/297)
- Plugins
  - **New OAuth 2.0 plugin.** [#341](https://github.com/Kong/kong/pull/341) [#169](https://github.com/Kong/kong/pull/169)
  - **New Mashape Analytics plugin.** [#360](https://github.com/Kong/kong/pull/360) [#272](https://github.com/Kong/kong/pull/272)
  - **New IP whitelisting/blacklisting plugin.** [#379](https://github.com/Kong/kong/pull/379)
  - Ratelimiting: support for multiple limits. [#382](https://github.com/Kong/kong/pull/382) [#205](https://github.com/Kong/kong/pull/205)
  - HTTP logging: support for HTTPS endpoint. [#342](https://github.com/Kong/kong/issues/342)
  - Logging plugins: new properties for logs timing. [#351](https://github.com/Kong/kong/issues/351)
  - Key authentication: now auto-generates a key if none is specified. [#48](https://github.com/Kong/kong/pull/48)
- Resolver
  - `path` property now accepts arbitrary depth. [#310](https://github.com/Kong/kong/issues/310)
- Admin API
  - Enable CORS by default. [#371](https://github.com/Kong/kong/pull/371)
  - Expose a new endpoint to get a plugin configuration's schema. [#376](https://github.com/Kong/kong/pull/376) [#309](https://github.com/Kong/kong/pull/309)
  - Expose a new endpoint to retrieve a node's status. [417c137](https://github.com/Kong/kong/commit/417c1376c08d3562bebe0c0816c6b54df045f515)
- CLI
  - `$ kong migrations reset` now asks for confirmation. [#365](https://github.com/Kong/kong/pull/365)

#### Fixed

- Plugins
  - Basic authentication not being executed if added to an API with default configuration. [6d732cd](https://github.com/Kong/kong/commit/6d732cd8b0ec92ef328faa843215d8264f50fb75)
  - SSL plugin configuration parsing. [#353](https://github.com/Kong/kong/pull/353)
  - SSL plugin doesn't accept a `consumer_id` anymore, as this wouldn't make sense. [#372](https://github.com/Kong/kong/pull/372) [#322](https://github.com/Kong/kong/pull/322)
  - Authentication plugins now return `401` when missing credentials. [#375](https://github.com/Kong/kong/pull/375) [#354](https://github.com/Kong/kong/pull/354)
- Admin API
  - Non supported HTTP methods now return `405` instead of `500`. [38f1b7f](https://github.com/Kong/kong/commit/38f1b7fa9f45f60c4130ef5ff9fe2c850a2ba586)
  - Prevent PATCH requests from overriding a plugin's configuration if partially updated. [9a7388d](https://github.com/Kong/kong/commit/9a7388d695c9de105917cde23a684a7d6722a3ca)
- Handle occasionally missing `schema_migrations` table. [#365](https://github.com/Kong/kong/pull/365) [#250](https://github.com/Kong/kong/pull/250)

> **internal**
> - DAO:
>   - Complete refactor. No more need for hard-coded queries. [#346](https://github.com/Kong/kong/pull/346)
> - Schemas:
>   - New `self_check` test for schema definitions. [5bfa7ca](https://github.com/Kong/kong/commit/5bfa7ca13561173161781f872244d1340e4152c1)

[Back to TOC](#table-of-contents)

## [0.3.2] - 2015/06/08

#### Fixed

- Uppercase Cassandra keyspace bug that prevented Kong to work with [kongdb.org](http://kongdb.org/)
- Multipart requests not properly parsed in the admin API. [#344](https://github.com/Kong/kong/issues/344)

[Back to TOC](#table-of-contents)

## [0.3.1] - 2015/06/07

#### Fixed

- Schema migrations are now automatic, which was missing from previous releases. [#303](https://github.com/Kong/kong/issues/303)

[Back to TOC](#table-of-contents)

## [0.3.0] - 2015/06/04

#### Added

- Support for SSL.
- Plugins
  - New HTTP logging plugin. [#226](https://github.com/Kong/kong/issues/226) [#251](https://github.com/Kong/kong/pull/251)
  - New SSL plugin.
  - New request size limiting plugin. [#292](https://github.com/Kong/kong/pull/292)
  - Default logging format improvements. [#226](https://github.com/Kong/kong/issues/226) [#262](https://github.com/Kong/kong/issues/262)
  - File logging now logs to a custom file. [#202](https://github.com/Kong/kong/issues/202)
  - Keyauth plugin now defaults `key_names` to "apikey".
- Admin API
  - RESTful routing. Much nicer Admin API routing. Ex: `/apis/{name_or_id}/plugins`. [#98](https://github.com/Kong/kong/issues/98) [#257](https://github.com/Kong/kong/pull/257)
  - Support `PUT` method for endpoints such as `/apis/`, `/apis/plugins/`, `/consumers/`
  - Support for `application/json` and `x-www-form-urlencoded` Content Types for all `PUT`, `POST` and `PATCH` endpoints by passing a `Content-Type` header. [#236](https://github.com/Kong/kong/pull/236)
- Resolver
  - Support resolving APIs by Path as well as by Header. [#192](https://github.com/Kong/kong/pull/192) [#282](https://github.com/Kong/kong/pull/282)
  - Support for `X-Host-Override` as an alternative to `Host` for browsers. [#203](https://github.com/Kong/kong/issues/203) [#246](https://github.com/Kong/kong/pull/246)
- Auth plugins now send user informations to your upstream services. [#228](https://github.com/Kong/kong/issues/228)
- Invalid `target_url` value are now being caught when creating an API. [#149](https://github.com/Kong/kong/issues/149)

#### Fixed

- Uppercase Cassandra keyspace causing migration failure. [#249](https://github.com/Kong/kong/issues/249)
- Guarantee that ratelimiting won't allow requests in case the atomicity of the counter update is not guaranteed. [#289](https://github.com/Kong/kong/issues/289)

> **internal**
> - Schemas:
>   - New property type: `array`. [#277](https://github.com/Kong/kong/pull/277)
>   - Entities schemas now live in their own files and are starting to be unit tested.
>   - Subfields are handled better: (notify required subfields and auto-vivify is subfield has default values).
> - Way faster unit tests. Not resetting the DB anymore between tests.
> - Improved coverage computation (exclude `vendor/`).
> - Travis now lints `kong/`.
> - Way faster Travis setup.
> - Added a new HTTP client for in-nginx usage, using the cosocket API.
> - Various refactorings.
> - Fix [#196](https://github.com/Kong/kong/issues/196).
> - Disabled ipv6 in resolver.

[Back to TOC](#table-of-contents)

## [0.2.1] - 2015/05/12

This is a maintenance release including several bug fixes and usability improvements.

#### Added
- Support for local DNS resolution. [#194](https://github.com/Kong/kong/pull/194)
- Support for Debian 8 and Ubuntu 15.04.
- DAO
  - Cassandra version bumped to 2.1.5
  - Support for Cassandra downtime. If Cassandra goes down and is brought back up, Kong will not need to restart anymore, statements will be re-prepared on-the-fly. This is part of an ongoing effort from [jbochi/lua-resty-cassandra#47](https://github.com/jbochi/lua-resty-cassandra/pull/47), [#146](https://github.com/Kong/kong/pull/146) and [#187](https://github.com/Kong/kong/pull/187).
Queries effectuated during the downtime will still be lost. [#11](https://github.com/Kong/kong/pull/11)
  - Leverage reused sockets. If the DAO reuses a socket, it will not re-set their keyspace. This should give a small but appreciable performance improvement. [#170](https://github.com/Kong/kong/pull/170)
  - Cascade delete plugins configurations when deleting a Consumer or an API associated with it. [#107](https://github.com/Kong/kong/pull/107)
  - Allow Cassandra hosts listening on different ports than the default. [#185](https://github.com/Kong/kong/pull/185)
- CLI
  - Added a notice log when Kong tries to connect to Cassandra to avoid user confusion. [#168](https://github.com/Kong/kong/pull/168)
  - The CLI now tests if the ports are already being used before starting and warns.
- Admin API
  - `name` is now an optional property for APIs. If none is being specified, the name will be the API `public_dns`. [#181](https://github.com/Kong/kong/pull/181)
- Configuration
  - The memory cache size is now configurable. [#208](https://github.com/Kong/kong/pull/208)

#### Fixed
- Resolver
  - More explicit "API not found" message from the resolver if the Host was not found in the system. "API not found with Host: %s".
  - If multiple hosts headers are being sent, Kong will test them all to see if one of the API is in the system. [#186](https://github.com/Kong/kong/pull/186)
- Admin API: responses now have a new line after the body. [#164](https://github.com/Kong/kong/issues/164)
- DAO: keepalive property is now properly passed when Kong calls `set_keepalive` on Cassandra sockets.
- Multipart dependency throwing error at startup. [#213](https://github.com/Kong/kong/pull/213)

> **internal**
> - Separate Migrations from the DAO factory.
> - Update dev config + Makefile rules (`run` becomes `start`).
> - Introducing an `ngx` stub for unit tests and CLI.
> - Switch many PCRE regexes to using patterns.

[Back to TOC](#table-of-contents)

## [0.2.0-2] - 2015/04/27

First public release of Kong. This version brings a lot of internal improvements as well as more usability and a few additional plugins.

#### Added
- Plugins
  - CORS plugin.
  - Request transformation plugin.
  - NGINX plus monitoring plugin.
- Configuration
  - New properties: `proxy_port` and `api_admin_port`. [#142](https://github.com/Kong/kong/issues/142)
- CLI
  - Better info, help and error messages. [#118](https://github.com/Kong/kong/issues/118) [#124](https://github.com/Kong/kong/issues/124)
  - New commands: `kong reload`, `kong quit`. [#114](https://github.com/Kong/kong/issues/114) Alias of `version`: `kong --version` [#119](https://github.com/Kong/kong/issues/119)
  - `kong restart` simply starts Kong if not previously running + better pid file handling. [#131](https://github.com/Kong/kong/issues/131)
- Package distributions: .rpm, .deb and .pkg for easy installs on most common platforms.

#### Fixed
- Admin API: trailing slash is not necessary anymore for core resources such as `/apis` or `/consumers`.
- Leaner default configuration. [#156](https://github.com/Kong/kong/issues/156)

> **internal**
> - All scripts moved to the CLI as "hidden" commands (`kong db`, `kong config`).
> - More tests as always, and they are structured better. The coverage went down mainly because of plugins which will later move to their own repos. We are all eagerly waiting for that!
> - `src/` was renamed to `kong/` for ease of development
> - All system dependencies versions for package building and travis-ci are now listed in `versions.sh`
> - DAO doesn't need to `:prepare()` prior to run queries. Queries can be prepared at runtime. [#146](https://github.com/Kong/kong/issues/146)

[Back to TOC](#table-of-contents)

## [0.1.1beta-2] - 2015/03/30

#### Fixed

- Wrong behavior of auto-migration in `kong start`.

[Back to TOC](#table-of-contents)

## [0.1.0beta-3] - 2015/03/25

First public beta. Includes caching and better usability.

#### Added
- Required Openresty is now `1.7.10.1`.
- Freshly built CLI, rewritten in Lua
- `kong start` using a new DB keyspace will automatically migrate the schema. [#68](https://github.com/Kong/kong/issues/68)
- Anonymous error reporting on Proxy and API. [#64](https://github.com/Kong/kong/issues/64)
- Configuration
  - Simplified configuration file (unified in `kong.yml`).
  - In configuration, `plugins_installed` was renamed to `plugins_available`. [#59](https://github.com/Kong/kong/issues/59)
  - Order of `plugins_available` doesn't matter anymore. [#17](https://github.com/Kong/kong/issues/17)
  - Better handling of plugins: Kong now detects which plugins are configured and if they are installed on the current machine.
  - `bin/kong` now defaults on `/etc/kong.yml` for config and `/var/logs/kong` for output. [#71](https://github.com/Kong/kong/issues/71)
- Proxy: APIs/Consumers caching with expiration for faster authentication.
- Admin API: Plugins now use plain form parameters for configuration. [#70](https://github.com/Kong/kong/issues/70)
- Keep track of already executed migrations. `rollback` now behaves as expected. [#8](https://github.com/Kong/kong/issues/8)

#### Fixed
- `Server` header now sends Kong. [#57](https://github.com/Kong/kong/issues/57)
- migrations not being executed in order on Linux. This issue wasn't noticed until unit testing the migrations because for now we only have 1 migration file.
- Admin API: Errors responses are now sent as JSON. [#58](https://github.com/Kong/kong/issues/58)

> **internal**
> - We now have code linting and coverage.
> - Faker and Migrations instances don't live in the DAO Factory anymore, they are only used in scripts and tests.
> - `scripts/config.lua` allows environment based configurations. `make dev` generates a `kong.DEVELOPMENT.yml` and `kong_TEST.yml`. Different keyspaces and ports.
> - `spec_helpers.lua` allows tests to not rely on the `Makefile` anymore. Integration tests can run 100% from `busted`.
> - Switch integration testing from [httpbin.org] to [mockbin.com].
> - `core` plugin was renamed to `resolver`.

[Back to TOC](#table-of-contents)

## [0.0.1alpha-1] - 2015/02/25

First version running with Cassandra.

#### Added
- Basic proxying.
- Built-in authentication plugin (api key, HTTP basic).
- Built-in ratelimiting plugin.
- Built-in TCP logging plugin.
- Configuration API (for consumers, apis, plugins).
- CLI `bin/kong` script.
- Database migrations (using `db.lua`).

[Back to TOC](#table-of-contents)

<<<<<<< HEAD
[2.0.0rc1]: https://github.com/Kong/kong/compare/1.4.2...2.0.0rc1
=======
[1.4.3]: https://github.com/Kong/kong/compare/1.4.2...1.4.3
>>>>>>> ff8b4cf9
[1.4.2]: https://github.com/Kong/kong/compare/1.4.1...1.4.2
[1.4.1]: https://github.com/Kong/kong/compare/1.4.0...1.4.1
[1.4.0]: https://github.com/Kong/kong/compare/1.3.0...1.4.0
[1.3.0]: https://github.com/Kong/kong/compare/1.2.2...1.3.0
[1.2.2]: https://github.com/Kong/kong/compare/1.2.1...1.2.2
[1.2.1]: https://github.com/Kong/kong/compare/1.2.0...1.2.1
[1.2.0]: https://github.com/Kong/kong/compare/1.1.2...1.2.0
[1.1.2]: https://github.com/Kong/kong/compare/1.1.1...1.1.2
[1.1.1]: https://github.com/Kong/kong/compare/1.1.0...1.1.1
[1.1.0]: https://github.com/Kong/kong/compare/1.0.3...1.1.0
[1.0.3]: https://github.com/Kong/kong/compare/1.0.2...1.0.3
[1.0.2]: https://github.com/Kong/kong/compare/1.0.1...1.0.2
[1.0.1]: https://github.com/Kong/kong/compare/1.0.0...1.0.1
[1.0.0]: https://github.com/Kong/kong/compare/0.15.0...1.0.0
[0.15.0]: https://github.com/Kong/kong/compare/0.14.1...0.15.0
[0.14.1]: https://github.com/Kong/kong/compare/0.14.0...0.14.1
[0.14.0]: https://github.com/Kong/kong/compare/0.13.1...0.14.0
[0.13.1]: https://github.com/Kong/kong/compare/0.13.0...0.13.1
[0.13.0]: https://github.com/Kong/kong/compare/0.12.3...0.13.0
[0.12.3]: https://github.com/Kong/kong/compare/0.12.2...0.12.3
[0.12.2]: https://github.com/Kong/kong/compare/0.12.1...0.12.2
[0.12.1]: https://github.com/Kong/kong/compare/0.12.0...0.12.1
[0.12.0]: https://github.com/Kong/kong/compare/0.11.2...0.12.0
[0.11.2]: https://github.com/Kong/kong/compare/0.11.1...0.11.2
[0.11.1]: https://github.com/Kong/kong/compare/0.11.0...0.11.1
[0.10.4]: https://github.com/Kong/kong/compare/0.10.3...0.10.4
[0.11.0]: https://github.com/Kong/kong/compare/0.10.3...0.11.0
[0.10.3]: https://github.com/Kong/kong/compare/0.10.2...0.10.3
[0.10.2]: https://github.com/Kong/kong/compare/0.10.1...0.10.2
[0.10.1]: https://github.com/Kong/kong/compare/0.10.0...0.10.1
[0.10.0]: https://github.com/Kong/kong/compare/0.9.9...0.10.0
[0.9.9]: https://github.com/Kong/kong/compare/0.9.8...0.9.9
[0.9.8]: https://github.com/Kong/kong/compare/0.9.7...0.9.8
[0.9.7]: https://github.com/Kong/kong/compare/0.9.6...0.9.7
[0.9.6]: https://github.com/Kong/kong/compare/0.9.5...0.9.6
[0.9.5]: https://github.com/Kong/kong/compare/0.9.4...0.9.5
[0.9.4]: https://github.com/Kong/kong/compare/0.9.3...0.9.4
[0.9.3]: https://github.com/Kong/kong/compare/0.9.2...0.9.3
[0.9.2]: https://github.com/Kong/kong/compare/0.9.1...0.9.2
[0.9.1]: https://github.com/Kong/kong/compare/0.9.0...0.9.1
[0.9.0]: https://github.com/Kong/kong/compare/0.8.3...0.9.0
[0.8.3]: https://github.com/Kong/kong/compare/0.8.2...0.8.3
[0.8.2]: https://github.com/Kong/kong/compare/0.8.1...0.8.2
[0.8.1]: https://github.com/Kong/kong/compare/0.8.0...0.8.1
[0.8.0]: https://github.com/Kong/kong/compare/0.7.0...0.8.0
[0.7.0]: https://github.com/Kong/kong/compare/0.6.1...0.7.0
[0.6.1]: https://github.com/Kong/kong/compare/0.6.0...0.6.1
[0.6.0]: https://github.com/Kong/kong/compare/0.5.4...0.6.0
[0.5.4]: https://github.com/Kong/kong/compare/0.5.3...0.5.4
[0.5.3]: https://github.com/Kong/kong/compare/0.5.2...0.5.3
[0.5.2]: https://github.com/Kong/kong/compare/0.5.1...0.5.2
[0.5.1]: https://github.com/Kong/kong/compare/0.5.0...0.5.1
[0.5.0]: https://github.com/Kong/kong/compare/0.4.2...0.5.0
[0.4.2]: https://github.com/Kong/kong/compare/0.4.1...0.4.2
[0.4.1]: https://github.com/Kong/kong/compare/0.4.0...0.4.1
[0.4.0]: https://github.com/Kong/kong/compare/0.3.2...0.4.0
[0.3.2]: https://github.com/Kong/kong/compare/0.3.1...0.3.2
[0.3.1]: https://github.com/Kong/kong/compare/0.3.0...0.3.1
[0.3.0]: https://github.com/Kong/kong/compare/0.2.1...0.3.0
[0.2.1]: https://github.com/Kong/kong/compare/0.2.0-2...0.2.1
[0.2.0-2]: https://github.com/Kong/kong/compare/0.1.1beta-2...0.2.0-2
[0.1.1beta-2]: https://github.com/Kong/kong/compare/0.1.0beta-3...0.1.1beta-2
[0.1.0beta-3]: https://github.com/Kong/kong/compare/2236374d5624ad98ea21340ca685f7584ec35744...0.1.0beta-3
[0.0.1alpha-1]: https://github.com/Kong/kong/compare/ffd70b3101ba38d9acc776038d124f6e2fccac3c...2236374d5624ad98ea21340ca685f7584ec35744<|MERGE_RESOLUTION|>--- conflicted
+++ resolved
@@ -1,11 +1,8 @@
 # Table of Contents
 
 
-<<<<<<< HEAD
 - [2.0.0rc1](#200rc1)
-=======
 - [1.4.3](#143)
->>>>>>> ff8b4cf9
 - [1.4.2](#142)
 - [1.4.1](#141)
 - [1.4.0](#140)
@@ -40,7 +37,6 @@
 - [0.9.9 and prior](#099---20170202)
 
 
-<<<<<<< HEAD
 ## [2.0.0rc1]
 
 > Released 2019/12/23
@@ -179,28 +175,10 @@
 
 ##### Admin API
 
-  - Fixed behavior of PUT for `/certificates`
-    [#5321](https://github.com/Kong/kong/pull/5321)
   - Corrected the behavior when overwriting a Service configuration using
     the `url` shorthand
     [#5315](https://github.com/Kong/kong/pull/5315)
 
-##### Plugins
-
-  - acl: Fixed error when retrieving ACL by group when consumers share
-    the same group
-    [#5322](https://github.com/Kong/kong/pull/5322)
-=======
-## [1.4.3]
-
-> Released 2020/01/09
->>>>>>> ff8b4cf9
-
-:warning: This release includes a security fix to address potentially
-sensitive information being written to the error log file. This affects
-certain uses of the Admin API for DB-less mode, described below.
-
-<<<<<<< HEAD
 ##### Core
 
   - **Removed Service Mesh support** - That has been deprecated in Kong 1.4
@@ -225,7 +203,19 @@
 
   - Removed the Sidecar Injector plugin which was used for service mesh.
     [#5199](https://github.com/Kong/kong/pull/5199)
-=======
+
+
+[Back to TOC](#table-of-contents)
+
+
+## [1.4.3]
+
+> Released 2020/01/09
+
+:warning: This release includes a security fix to address potentially
+sensitive information being written to the error log file. This affects
+certain uses of the Admin API for DB-less mode, described below.
+
 This is a patch release in the 1.4 series, and as such, strictly contains
 bugfixes. There are no new features nor breaking changes.
 
@@ -257,10 +247,6 @@
   - acl: fixed an issue where getting ACLs by group failed when multiple
     consumers share the same group
     [#5322](https://github.com/kong/kong/issues/5322)
-
-
-[Back to TOC](#table-of-contents)
->>>>>>> ff8b4cf9
 
 
 [Back to TOC](#table-of-contents)
@@ -4523,11 +4509,8 @@
 
 [Back to TOC](#table-of-contents)
 
-<<<<<<< HEAD
-[2.0.0rc1]: https://github.com/Kong/kong/compare/1.4.2...2.0.0rc1
-=======
+[2.0.0rc1]: https://github.com/Kong/kong/compare/1.4.3...2.0.0rc1
 [1.4.3]: https://github.com/Kong/kong/compare/1.4.2...1.4.3
->>>>>>> ff8b4cf9
 [1.4.2]: https://github.com/Kong/kong/compare/1.4.1...1.4.2
 [1.4.1]: https://github.com/Kong/kong/compare/1.4.0...1.4.1
 [1.4.0]: https://github.com/Kong/kong/compare/1.3.0...1.4.0
