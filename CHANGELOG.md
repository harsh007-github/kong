--- conflicted
+++ resolved
@@ -1,11 +1,8 @@
 # Table of Contents
 
 
-<<<<<<< HEAD
 - [2.0.0rc1](#200rc1)
-=======
 - [1.5.0](#150)
->>>>>>> ce3c3864
 - [1.4.3](#143)
 - [1.4.2](#142)
 - [1.4.1](#141)
@@ -41,7 +38,6 @@
 - [0.9.9 and prior](#099---20170202)
 
 
-<<<<<<< HEAD
 ## [2.0.0rc2]
 
 > Released 2020/01/10
@@ -71,25 +67,10 @@
 lua-kong-nginx-module). Our [kong-build-tools](https://github.com/Kong/kong-build-tools)
 repository will allow you to do both easily.
 
-=======
-## [1.5.0]
-
-> Released 2020/01/20
-
-Kong 1.5.0 is the last release in the Kong 1.x series, and it was designed to
-help Kong 0.x users upgrade out of that series and into more current releases.
-Kong 1.5.0 includes two features designed to ease the transition process: the
-new `kong migrations migrate-apis` commands, to help users migrate away from
-old `apis` entities which were deprecated in Kong 0.13.0 and removed in Kong
-1.0.0, and a compatibility flag to provide better router compatibility across
-Kong versions.
->>>>>>> ce3c3864
-
 ### Additions
 
 ##### Core
 
-<<<<<<< HEAD
   - :fireworks: **Hybrid mode** for management of control-plane and
     data-plane nodes. This allows running control-plane nodes using a
     database and have them deliver configuration updates to DB-less
@@ -206,27 +187,11 @@
   - jwt: add `X-Credential-Identifier` header in response --
     Thanks [davinwang](https://github.com/davinwang) for the patch!
     [#4993](https://github.com/Kong/kong/pull/4993)
-=======
-  - New `path_handling` attribute in Routes entities, which selects the behavior
-    the router will have when combining the Service Path, the Route Path, and
-    the Request path into a single path sent to the upstream. This attribute
-    accepts two values, `v0` or `v1`, making the router behave as in Kong 0.x or
-    Kong 1.x, respectively. [#5360](https://github.com/Kong/kong/pull/5360)
-
-##### CLI
-
-  - New command `kong migrations migrate-apis`, which converts any existing
-    `apis` from an old Kong 0.x installation and generates Route, Service and
-    Plugin entities with equivalent configurations. The converted routes are
-    set to use `path_handling = v0`, to ensure compatibility.
-    [#5176](https://github.com/Kong/kong/pull/5176)
->>>>>>> ce3c3864
 
 ### Fixes
 
 ##### Core
 
-<<<<<<< HEAD
   - Correct detection of update upon deleting Targets --
     Thanks [pyrl247](https://github.com/pyrl247) for the patch!
   - Fix declarative config loading of entities with abstract records
@@ -276,7 +241,45 @@
 
   - Removed the Sidecar Injector plugin which was used for service mesh.
     [#5199](https://github.com/Kong/kong/pull/5199)
-=======
+
+
+[Back to TOC](#table-of-contents)
+
+
+## [1.5.0]
+
+> Released 2020/01/20
+
+Kong 1.5.0 is the last release in the Kong 1.x series, and it was designed to
+help Kong 0.x users upgrade out of that series and into more current releases.
+Kong 1.5.0 includes two features designed to ease the transition process: the
+new `kong migrations migrate-apis` commands, to help users migrate away from
+old `apis` entities which were deprecated in Kong 0.13.0 and removed in Kong
+1.0.0, and a compatibility flag to provide better router compatibility across
+Kong versions.
+
+### Additions
+
+##### Core
+
+  - New `path_handling` attribute in Routes entities, which selects the behavior
+    the router will have when combining the Service Path, the Route Path, and
+    the Request path into a single path sent to the upstream. This attribute
+    accepts two values, `v0` or `v1`, making the router behave as in Kong 0.x or
+    Kong 1.x, respectively. [#5360](https://github.com/Kong/kong/pull/5360)
+
+##### CLI
+
+  - New command `kong migrations migrate-apis`, which converts any existing
+    `apis` from an old Kong 0.x installation and generates Route, Service and
+    Plugin entities with equivalent configurations. The converted routes are
+    set to use `path_handling = v0`, to ensure compatibility.
+    [#5176](https://github.com/Kong/kong/pull/5176)
+
+### Fixes
+
+##### Core
+
   - Fixed the routing prioritization that could lead to a match in a lower
     priority path. [#5443](https://github.com/Kong/kong/pull/5443)
   - Changes in router or plugins entities while the rebuild is in progress now
@@ -285,7 +288,6 @@
   - Fixed invalid incorrect calculation of certificate validity period.
     [#5449](https://github.com/Kong/kong/pull/5449) -- Thanks
     [Bevisy](https://github.com/Bevisy) for the patch!
->>>>>>> ce3c3864
 
 
 [Back to TOC](#table-of-contents)
@@ -4592,11 +4594,8 @@
 
 [Back to TOC](#table-of-contents)
 
-<<<<<<< HEAD
-[2.0.0rc2]: https://github.com/Kong/kong/compare/1.4.3...2.0.0rc2
-=======
+[2.0.0rc2]: https://github.com/Kong/kong/compare/1.5.0...2.0.0rc2
 [1.5.0]: https://github.com/Kong/kong/compare/1.4.3...1.5.0
->>>>>>> ce3c3864
 [1.4.3]: https://github.com/Kong/kong/compare/1.4.2...1.4.3
 [1.4.2]: https://github.com/Kong/kong/compare/1.4.1...1.4.2
 [1.4.1]: https://github.com/Kong/kong/compare/1.4.0...1.4.1
